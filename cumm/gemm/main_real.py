# Copyright 2021 Yan Yan
#
# Licensed under the Apache License, Version 2.0 (the "License");
# you may not use this file except in compliance with the License.
# You may obtain a copy of the License at
#
#     http://www.apache.org/licenses/LICENSE-2.0
#
# Unless required by applicable law or agreed to in writing, software
# distributed under the License is distributed on an "AS IS" BASIS,
# WITHOUT WARRANTIES OR CONDITIONS OF ANY KIND, either express or implied.
# See the License for the specific language governing permissions and
# limitations under the License.

import ctypes
import os
import sys
from pathlib import Path
from typing import Optional

from cumm.gemm.constants import NVRTCConstants

os.environ["CUMM_DEBUG"] = "1"
# _cudart = ctypes.CDLL('libcudart.so')

import pickle
import sys
import time
from pathlib import Path
from typing import List

import numpy as np
import pccm
import torch
from pccm.core import CodeFormatter

from cumm import cudasim, dtypes
from cumm import tensorview as tv
from cumm.gemm import kernel
from cumm.gemm.algospec.core import ShuffleStrideType
from cumm.gemm.core import MetaArray, array_type, metaseq, seq
from cumm.gemm.main import GemmMainUnitTest, NVRTCMode, gen_gemm_kernels

# def cu_prof_start():
#     ret = _cudart.cudaProfilerStart()
#     if ret != 0:
#         raise Exception('cudaProfilerStart() returned %d' % ret)

# def cu_prof_stop():
#     ret = _cudart.cudaProfilerStop()
#     if ret != 0:
#         raise Exception('cudaProfilerStop() returned %d' % ret)

_SPCONV_ROOT = Path(__file__).parent.parent.parent
_GEMM_ROOT = _SPCONV_ROOT / "src/spgemm/gemmdev"
_REFGEMM_ROOT = _SPCONV_ROOT / "src/spgemm/refops"


def build_gemm_lib(cus: List[pccm.Class]):
    lib = pccm.builder.build_pybind(cus,
                                    Path(__file__).parent / "mygemm_test",
                                    build_dir=Path(__file__).parent / "build" /
                                    "build_unittest",
                                    pybind_file_suffix=".cc",
                                    verbose=False,
                                    disable_anno=True,
                                    global_header_only=False,
                                    std="c++17")

    return lib


def build_gather_lib(cus: List[pccm.Class]):
    lib = pccm.builder.build_pybind(cus,
                                    Path(__file__).parent / "gather_test",
                                    build_dir=Path(__file__).parent / "build" /
                                    "build_gather",
                                    pybind_file_suffix=".cc",
                                    verbose=False,
                                    disable_anno=True)

    return lib


def build_scatter_lib(cus: List[pccm.Class]):
    lib = pccm.builder.build_pybind(cus,
                                    Path(__file__).parent / "scatter_test",
                                    build_dir=Path(__file__).parent / "build" /
                                    "build_scatter",
                                    pybind_file_suffix=".cc",
                                    verbose=False,
                                    disable_anno=True)

    return lib


def _asdv_test_simt():
    # /usr/local/cuda/bin/nvprof -o out_lidardet.nvvp --profile-from-start off --analysis-metrics -f --csv python /home/yy/OneDrive/dev/spconv/spconv/gemm/main_real.py
    # sudo PATH=$PATH:/usr/bin:/home/yy/library/anaconda3/bin:/usr/local/cuda/bin LD_LIBRARY_PATH=$LD_LIBRARY_PATH:/usr/local/cuda/extras/CUPTI/lib64 /usr/local/cuda/bin/nvprof --events shared_ld_bank_conflict,shared_st_bank_conflict /home/yy/OneDrive/dev/spconv/spconv/gemm/main_real.py
    # sudo PATH=$PATH:/usr/bin:/home/yy/library/anaconda3/bin:/usr/local/cuda/bin LD_LIBRARY_PATH=$LD_LIBRARY_PATH:/usr/local/cuda/extras/CUPTI/lib64 /usr/local/cuda/bin/nvprof -o out_lidardet.nvvp --print-gpu-trace  --analysis-metrics -f --csv /home/yy/OneDrive/dev/spconv/spconv/gemm/main_real.py
    np.random.seed(12315)
    main_cu = GemmMainUnitTest()

    lib = build_gemm_lib([main_cu])
    lib_object = lib.cumm.gemm.main.GemmMainUnitTest()
    params_cls = lib.cumm.gemm.main.GemmParams

    for params in main_cu.simt_params:
        if params.shuffle_stride != ShuffleStrideType.NoShuffle:
            continue
        ker = gen_gemm_kernels(params)
        if params.algo != kernel.GemmAlgo.SimtDP4A:
            m = 256 + 32
            n = 256 + 40
            k = 136
            m *= 2
            n *= 2
            k *= 2
            m = 316
            n = 235
            k = 658
            a = np.random.uniform(-1, 1, size=[m, k]).astype(
                dtypes.get_npdtype(params.dtype_a))
            b = np.random.uniform(-1, 1, size=[k, n]).astype(
                dtypes.get_npdtype(params.dtype_b))
        else:
            m = 256 + 32
            n = 256 + 40
            k = 136
            # m *= 2
            # n *= 2
            # k *= 2
            a = np.random.randint(-2, 2, size=[m, k]).astype(np.int8)
            b = np.random.randint(-2, 2, size=[k, n]).astype(np.int8)
        # print("DATA GEN FINISH")
        c = (a @ b).astype(dtypes.get_npdtype(params.dtype_c))
        if params.trans_a:
            a = np.ascontiguousarray(a.transpose(1, 0))
        if params.trans_b:
            b = np.ascontiguousarray(b.transpose(1, 0))
        if params.trans_c:
            c = np.ascontiguousarray(c.transpose(1, 0))
        # print("WTF PREPARED")
        # cu_prof_start()
        a_tv = tv.from_numpy(a).cuda()
        b_tv = tv.from_numpy(b).cuda()
        c_tv = tv.zeros(c.shape, params.dtype_c.tv_dtype, 0)
        params_cpp = params_cls()
        params_cpp.tile_shape = params.ts
        params_cpp.warp_tile_shape = params.wts
        params_cpp.num_stage = params.num_stage
        params_cpp.dacc = params.dtype_acc.tv_dtype
        params_cpp.dcomp = params.dtype_comp.tv_dtype
        params_cpp.algo = params.algo.value
        params_cpp.split_k_slices = 1
        params_cpp.a = a_tv
        params_cpp.b = b_tv
        params_cpp.c = c_tv
        params_cpp.trans_a = params.trans_a
        params_cpp.trans_b = params.trans_b
        params_cpp.trans_c = params.trans_c

        # print("CUDA PREPARED")
        lib_object.matmul2(params_cpp)
        c_cpu = c_tv.cpu().numpy()
        # cu_prof_stop()

        print(params.get_algo_name(), np.linalg.norm(c_cpu - c))


def _asdv_test_simt_shuffle():
    # /usr/local/cuda/bin/nvprof -o out_lidardet.nvvp --profile-from-start off --analysis-metrics -f --csv python /home/yy/OneDrive/dev/spconv/spconv/gemm/main_real.py
    # sudo PATH=$PATH:/usr/bin:/home/yy/library/anaconda3/bin:/usr/local/cuda/bin LD_LIBRARY_PATH=$LD_LIBRARY_PATH:/usr/local/cuda/extras/CUPTI/lib64 /usr/local/cuda/bin/nvprof --events shared_ld_bank_conflict,shared_st_bank_conflict /home/yy/OneDrive/dev/spconv/spconv/gemm/main_real.py
    # sudo PATH=$PATH:/usr/bin:/home/yy/library/anaconda3/bin:/usr/local/cuda/bin LD_LIBRARY_PATH=$LD_LIBRARY_PATH:/usr/local/cuda/extras/CUPTI/lib64 /usr/local/cuda/bin/nvprof -o out_lidardet.nvvp --print-gpu-trace  --analysis-metrics -f --csv /home/yy/OneDrive/dev/spconv/spconv/gemm/main_real.py
    np.random.seed(12315)
    main_cu = GemmMainUnitTest()
    main_cu.namespace = "cumm.gemm.main"
    # gather_cu = GatherKernel(dtypes.float32, seq(32, 128), 1, 512)
    # gather_cu.namespace = "rtx"
    lib = build_gemm_lib([main_cu])
    print("BUILD FINISHTED")

    lib_object = lib.cumm.gemm.main.GemmMainUnitTest()
    params_cls = lib.cumm.gemm.main.GemmParams
    algo_cls = lib.cumm.gemm.main.GemmAlgoDesp
    # gather_lib = lib_object.rtx.GatherKernel()

    for params, ker in zip(main_cu.all_params, main_cu.all_kernels):
        if params.shuffle_stride == ShuffleStrideType.NoShuffle:
            continue
        print("RTX", params.shuffle_stride, params.trans_a, params.trans_b,
              params.trans_c)
        for kk in range(1):
            m = 64000
            n = 128
            k = 128
            a_inds = np.arange(m, dtype=np.int32)
            c_inds = np.arange(m, dtype=np.int32)
            np.random.shuffle(a_inds)
            np.random.shuffle(c_inds)

            if params.dtype_a == dtypes.int8:
                a = np.random.randint(-2, 2, size=[m, k]).astype(np.int8)
                if params.shuffle_stride != ShuffleStrideType.ShuffleAB:
                    b = np.random.randint(-2, 2, size=[k, n]).astype(np.int8)
                    c_tmp = (a[a_inds].astype(np.float32) @ b.astype(
                        np.float32)).astype(dtypes.get_npdtype(params.dtype_c))
                    c = np.zeros((m, n), dtype=a.dtype)
                    c[c_inds] = c_tmp
                else:
                    b = np.random.randint(-2, 2, size=[m, n]).astype(np.int8)
                    c = (a[a_inds].T.astype(np.float32) @ b[c_inds].astype(
                        np.float32)).astype(dtypes.get_npdtype(params.dtype_c))

            else:
                a = np.random.uniform(-1, 1, size=[m, k]).astype(
                    dtypes.get_npdtype(params.dtype_a))
                if params.shuffle_stride != ShuffleStrideType.ShuffleAB:
                    b = np.random.uniform(-1, 1, size=[k, n]).astype(
                        dtypes.get_npdtype(params.dtype_b))
                    c_tmp = (a[a_inds].astype(np.float32) @ b.astype(
                        np.float32)).astype(dtypes.get_npdtype(params.dtype_c))
                    c = np.zeros((m, n), dtype=a.dtype)
                    c[c_inds] = c_tmp
                else:
                    b = np.random.uniform(-1, 1, size=[m, n]).astype(
                        dtypes.get_npdtype(params.dtype_b))
                    c = (a[a_inds].T.astype(np.float32) @ b[c_inds].astype(
                        np.float32)).astype(dtypes.get_npdtype(params.dtype_c))
            if params.trans_b:
                b = np.ascontiguousarray(b.T)

            a_tv = tv.from_numpy(a).cuda()
            b_tv = tv.from_numpy(b).cuda()
            c_tv = tv.from_numpy(c).cuda()
            a_inds_tv = tv.from_numpy(a_inds).cuda()
            c_inds_tv = tv.from_numpy(c_inds).cuda()
            if params.splitk_serial:
                ksplit = 32
            else:
                ksplit = 1
            # print("CUDA PREPARED")
            algo = algo_cls()
            algo.tile_shape = params.ts
            algo.warp_tile_shape = params.wts
            algo.num_stage = params.num_stage
            algo.dacc = params.dtype_acc.tv_dtype
            algo.dcomp = params.dtype_comp.tv_dtype
            algo.algo = params.algo.value
            algo.shuffle_type = params.shuffle_stride.value
            algo.trans_a = params.trans_a
            algo.trans_b = params.trans_b
            algo.trans_c = params.trans_c
            algo.element_per_access_a = ker.input_spec.input_sub_tile_shape_a[
                1]
            algo.element_per_access_b = ker.input_spec.input_sub_tile_shape_b[
                1]
            algo.element_per_access_c = ker.output_spec.out_iter.element_per_acc
            algo.split_k_serial = params.splitk_serial

            if params.tensorop is not None:
                algo.tensorop = params.tensorop.shape
            params_cpp = params_cls()
            params_cpp.algo_desp = algo
            params_cpp.split_k_slices = ksplit
            params_cpp.a = a_tv
            params_cpp.b = b_tv
            params_cpp.c = c_tv
            params_cpp.beta = 0.0
            for i in range(3):
                # gather_lib.gather(a_gout_tv, a_tv, a_inds_tv)
                # a_gout_tv_cpu = a_gout_tv.cpu().numpy()
                # print(np.linalg.norm(a_gout_tv_cpu - a[a_inds]))
                # c_tv.zero_()
                # lib_object.shuffle_matmul_ref(c_tv_f32, a_tv_f32, b_tv_transposed, a_inds_tv, c_inds_tv, a_inds_tv.dim(0))
                t = time.time()
                if params.shuffle_stride == ShuffleStrideType.ShuffleAB:
                    params_cpp.a_inds = a_inds_tv
                    params_cpp.b_inds = c_inds_tv
                    # c_tv.zero_()
                    lib_object.matmul2(params_cpp)
                else:
                    # c_tv.zero_()
                    params_cpp.a_inds = a_inds_tv
                    params_cpp.c_inds = c_inds_tv
                    lib_object.matmul2(params_cpp)
                assert params.get_algo_name() == ker.get_algo_name()
                # print(a_tv.shape, b_tv.shape, c_tv.shape)
                lib_object.device_synchronize()
                duration = time.time() - t
                c_cpu = c_tv.cpu().numpy()
                # cu_prof_stop()
                print(ksplit, params.dtype_c, params.get_algo_name(), duration,
                      np.linalg.norm(c_cpu - c))


def _asdv_test_simt_shuffle_debug():
    np.random.seed(12315)
    main_cu = GemmMainUnitTest()
    main_cu.namespace = "cumm.gemm.main"
    lib = build_gemm_lib([main_cu])
    lib_object = lib.cumm.gemm.main.GemmMainUnitTest()
    params_cls = lib.cumm.gemm.main.GemmParams
    algo_cls = lib.cumm.gemm.main.GemmAlgoDesp
    # gather_lib = lib_object.rtx.GatherKernel()
    with open("/home/yy/test_debug.pkl", "rb") as f:
        import pickle
        a, b, c, a_inds, b_inds = pickle.load(f)
        a_inds = np.arange(a_inds.shape[0]).astype(np.int32)
        b_inds = np.arange(b_inds.shape[0]).astype(np.int32)

        a_tv = tv.from_numpy(a).cuda()
        b_tv = tv.from_numpy(b).cuda()
        c_tv = tv.from_numpy(c).cuda()
        a_inds_tv = tv.from_numpy(a_inds).cuda()
        b_inds_tv = tv.from_numpy(b_inds).cuda()
        print(a_inds, b_inds)

    for params, ker in zip(main_cu.all_params, main_cu.all_kernels):
        if params.shuffle_stride == ShuffleStrideType.NoShuffle:
            continue
        print("RTX", params.shuffle_stride, params.trans_a, params.trans_b,
              params.trans_c)

        for kk in range(100):
            if params.splitk_serial:
                ksplit = 32
            else:
                continue
                ksplit = 1
            c_ = c_tv.clone()

            # print("CUDA PREPARED")
            algo = algo_cls()
            algo.tile_shape = params.ts
            algo.warp_tile_shape = params.wts
            algo.num_stage = params.num_stage
            algo.dacc = params.dtype_acc.tv_dtype
            algo.dcomp = params.dtype_comp.tv_dtype
            algo.algo = params.algo.value
            algo.shuffle_type = params.shuffle_stride.value
            algo.trans_a = params.trans_a
            algo.trans_b = params.trans_b
            algo.trans_c = params.trans_c
            if params.tensorop is not None:
                algo.tensorop = params.tensorop.shape
            params_cpp = params_cls()
            params_cpp.algo_desp = algo
            params_cpp.split_k_slices = ksplit
            params_cpp.a = a_tv
            params_cpp.b = b_tv
            params_cpp.c = c_
            params_cpp.beta = 0.0
            params_cpp.a_inds = a_inds_tv
            params_cpp.b_inds = b_inds_tv
            # c_tv.zero_()
            lib_object.matmul2(params_cpp)
            # print(a_tv.shape, b_tv.shape, c_tv.shape)
            c_cpu = c_tv.cpu().numpy()
            # cu_prof_stop()

            print(ksplit, params.dtype_c, params.get_algo_name(),
                  np.linalg.norm(c_cpu - c))


def _asdv_test_simt_debug():
    np.random.seed(12315)
    main_cu = GemmMainUnitTest()
    main_cu.namespace = "cumm.gemm.main"
    lib = build_gemm_lib([main_cu])
    lib_object = lib.cumm.gemm.main.GemmMainUnitTest()
    params_cls = lib.cumm.gemm.main.GemmParams
    algo_cls = lib.cumm.gemm.main.GemmAlgoDesp
    # gather_lib = lib_object.rtx.GatherKernel()
    with open("/home/yy/test_debug.pkl", "rb") as f:
        import pickle
        a, b, c, a_inds, b_inds = pickle.load(f)
        nhot = len(a_inds)
        a_inds = np.arange(a_inds.shape[0]).astype(np.int32)
        b_inds = np.arange(b_inds.shape[0]).astype(np.int32)
        a = a[:nhot]
        b = b[:nhot]
        print(a.shape, b.shape, c.shape)
        a_tv = tv.from_numpy(a).cuda()
        b_tv = tv.from_numpy(b).cuda()
        _asd = tv.zeros([5000], device=0)
        c_tv = tv.from_numpy(c).cuda()
        print(c.shape)
        raise NotImplementedError
        a_inds_tv = tv.from_numpy(a_inds).cuda()
        b_inds_tv = tv.from_numpy(b_inds).cuda()

        print(a_inds, b_inds)

    for params, ker in zip(main_cu.all_params, main_cu.all_kernels):
        if params.shuffle_stride != ShuffleStrideType.NoShuffle:
            continue
        print("RTX", params.shuffle_stride, params.trans_a, params.trans_b,
              params.trans_c)

        for kk in range(100):
            if params.splitk_serial:
                ksplit = 32
            else:
                continue
                ksplit = 1
            # c_ = c_tv.clone()

            # print("CUDA PREPARED")
            algo = algo_cls()
            algo.tile_shape = params.ts
            algo.warp_tile_shape = params.wts
            algo.num_stage = params.num_stage
            algo.dacc = params.dtype_acc.tv_dtype
            algo.dcomp = params.dtype_comp.tv_dtype
            algo.algo = params.algo.value
            algo.shuffle_type = params.shuffle_stride.value
            algo.trans_a = params.trans_a
            algo.trans_b = params.trans_b
            algo.trans_c = params.trans_c
            if params.tensorop is not None:
                algo.tensorop = params.tensorop.shape
            params_cpp = params_cls()
            params_cpp.algo_desp = algo
            params_cpp.split_k_slices = ksplit
            params_cpp.a = a_tv
            params_cpp.b = b_tv
            params_cpp.c = c_tv
            params_cpp.beta = 0.0
            params_cpp.a_inds = a_inds_tv
            params_cpp.b_inds = b_inds_tv
            # c_tv.zero_()
            lib_object.matmul2(params_cpp)
            # print(a_tv.shape, b_tv.shape, c_tv.shape)
            c_cpu = c_tv.cpu().numpy()
            # cu_prof_stop()

            print(ksplit, params.dtype_c, params.get_algo_name(),
                  np.linalg.norm(c_cpu - c))


COUNTBIT_LOOKUP_TABLE = np.array([bin(i).count('1')
                                  for i in range(256)]).astype(np.int32)


def count_set_bits(v):
    'returns the count of set bits in each element of v'
    assert v.dtype in (np.uint8, np.uint16, np.uint32,
                       np.uint64), 'must be an unsigned int dtype'
    return COUNTBIT_LOOKUP_TABLE[np.reshape(v.view(np.uint8),
                                            v.shape + (-1, ))].sum(axis=-1)


from cumm.nvrtc import CummNVRTCModule


def gen_row_hilbert_mat(m, n, dtype):
    ret = np.zeros((m, n), dtype=dtype)
    for i in range(m):
        for j in range(n):
            ret[i, j] = 1./(i + j + 1)
    return ret.astype(dtype)

def gen_row_xhilbert_mat(m, n, dtype):
    ret = np.zeros((m, n), dtype=dtype)
    for i in range(m):
        for j in range(n):
            if j > i:
                ret[i, j] = 1. / (i + j + 1)
            elif j < i:
                ret[i, j] = -1./ (i + j + 1)
            else:
                ret[i, j] = 1
    return ret.astype(dtype)


def Try(m, n, k):
    a = gen_row_xhilbert_mat(m, k, np.float16)
    b = gen_row_xhilbert_mat(k, n, np.float16)
    return a@b


def gen_row_rand_mat(m, n, dtype):
    return np.random.uniform(-1, 1, size=[m, n]).astype(dtype)


def py_matmul(a, b, acc_type, tbk=8):
    m = a.shape[0]
    n = b.shape[1]
    k = a.shape[1]
    ret = np.zeros((m, n), dtype=acc_type)
    for i in range(m):
        for j in range(n):
            acc = np.zeros([(k // tbk) + 1], dtype=acc_type)
            for nk in range(k):
                acc[nk // tbk] += a[i, nk] * b[nk, j]
            accacc = np.zeros([1], dtype=acc_type)
            for l in range(acc.shape[0]):
                accacc[0] += acc[l]
            ret[i, j] = accacc[0]
    return ret
    


def _asdv_test_regular_gemm():
    np.random.seed(19260817)
    lib_object = None 
    use_nvrtc = True 
    with cudasim.enter_debug_context(True, 3):
        main_cu = GemmMainUnitTest()
        main_cu.namespace = "cumm.gemm.main"

    if not use_nvrtc:
        lib = build_gemm_lib([main_cu])
        lib_object = lib.cumm.gemm.main.GemmMainUnitTest()
    params_cls = tv.gemm.GemmParams
    algo_cls = tv.gemm.GemmAlgoDesp
    nvrtc_mode = NVRTCMode.ConstantMemory
    a = tv.zeros([3], tv.int32, 0)
    for params in main_cu.all_params:
        if params.shuffle_stride != ShuffleStrideType.NoShuffle:
            continue
        ker = gen_gemm_kernels(params, nvrtc_mode=nvrtc_mode)
        ker.namespace = "wtf"
        t = time.time()
        custom_names = []
        if nvrtc_mode == NVRTCMode.ConstantMemory:
            custom_names = [f"&wtf::{NVRTCConstants.CONSTANT_PARAM_KEY}"]

        mod = CummNVRTCModule(
            [ker],
            # cudadevrt_path="/usr/local/cuda/lib64/libcudadevrt.a",
            verbose=False,
<<<<<<< HEAD
            # verbose_path="/home/yy/Projects/cumm/build/dev_cumm",
=======
            verbose_path= "OutCPP",
>>>>>>> 8e5bde34
            custom_names=custom_names)
        # with open("/home/yy/Projects/cumm/build/dev_cumm/kernel.ptx", "w") as f:
        #     f.write(mod.get_ptx())
        # print(mod.get_ptx())
        # breakpoint()
        mod.load()
        print(mod.kernels)
        print("RTC COMPILE TIME", time.time() - t)
        # print(mod.kernels)
        # breakpoint()
<<<<<<< HEAD
        m = 256 + 32
        n = 256 + 40
        k = 136
        m *= 2
        n *= 2
        k *= 2
        m = 64
        n = 64
        k = 32
=======
        m, n, k = 0, 0, 0
        m = 160
        n = 160
        k = 160
>>>>>>> 8e5bde34
        m = max(params.ts[0], m)
        n = max(params.ts[1], n)
        k = max(params.ts[2], k)
        if params.dtype_a == dtypes.int8:
            a = np.random.randint(-2, 2, size=[m, k]).astype(np.int8)
            b = np.random.randint(-2, 2, size=[k, n]).astype(np.int8)
            dtype_c = params.dtype_c.npdtype()
            c = -(a.astype(np.float32) @ b.astype(np.float32)).astype(
                dtypes.get_npdtype(params.dtype_c))
        else:
            '''
            a = gen_row_xhilbert_mat(m, k, dtypes.get_npdtype(params.dtype_a))
            b = gen_row_xhilbert_mat(k, n, dtypes.get_npdtype(params.dtype_b))
            '''
            a = np.random.uniform(-1, 1, size=[m, k]).astype(
                dtypes.get_npdtype(params.dtype_a))
            b = np.random.uniform(-1, 1, size=[k, n]).astype(
                dtypes.get_npdtype(params.dtype_b))
            c = -py_matmul(a, b, dtypes.get_npdtype(params.dtype_c))
            raw_a = a
            raw_b = b
            raw_c = c
            '''
            a = np.random.uniform(-1, 1, size=[m, k]).astype(
                dtypes.get_npdtype(params.dtype_a))
            b = np.random.uniform(-1, 1, size=[k, n]).astype(
                dtypes.get_npdtype(params.dtype_b))
            # a[:, 32:] = 0
            # b[32:] = 0
            c = (a.astype(np.float32) @ b.astype(np.float32)).astype(
                dtypes.get_npdtype(params.dtype_c))
            '''
        # print("DATA GEN FINISH")
        if params.trans_a:
            a = np.ascontiguousarray(a.transpose(1, 0))
        if params.trans_b:
            b = np.ascontiguousarray(b.transpose(1, 0))
        if params.trans_c:
            c = np.ascontiguousarray(c.transpose(1, 0))
        # print("WTF PREPARED")
        if params.splitk_serial:
            ksplit = 16
        else:
            ksplit = 1
        # print("CUDA PREPARED")
        algo = algo_cls()
        algo.tile_shape = params.ts
        algo.warp_tile_shape = params.wts
        algo.num_stage = params.num_stage
        algo.dacc = params.dtype_acc.tv_dtype
        algo.dcomp = params.dtype_comp.tv_dtype
        algo.algo = params.algo.value
        algo.trans_a = params.trans_a
        algo.trans_b = params.trans_b
        algo.trans_c = params.trans_c
        if params.tensorop is not None:
            algo.tensorop = params.tensorop.shape
        params_cpp = params_cls()
        params_cpp.algo_desp = algo
        params_cpp.split_k_slices = ksplit
        a_tv = tv.from_numpy(a).cuda()
        b_tv = tv.from_numpy(b).cuda()

        d = c.copy()
        c_tv = tv.from_numpy(d).cuda()

        params_cpp.a = a_tv
        params_cpp.b = b_tv
        params_cpp.c = c_tv
<<<<<<< HEAD
        params_cpp.act_type = tv.gemm.Activation.None_
=======
        params_cpp.beta = 1.0
        params_cpp.alpha = 1.0
>>>>>>> 8e5bde34

        nvrtc_params = tv.gemm.NVRTCParams()
        nvrtc_params.cumodule = mod.get_cpp_object()
        nvrtc_params.mode = nvrtc_mode.value
        nvrtc_params.num_threads = ker.num_threads
        nvrtc_params.smem_size = ker.smem_size
        if nvrtc_mode == NVRTCMode.DynamicParallism:
            nvrtc_params.kernel_name = mod.get_lowered_name(
                "wtf::nvrtc_kernel")

        elif nvrtc_mode == NVRTCMode.KernelAndCPU:
            nvrtc_params.kernel_name = mod.get_lowered_name("wtf::gemm_kernel")
            nvrtc_params.init_kernel_name = mod.get_lowered_name(
                "wtf::nvrtc_kernel_cpu_out")
            nvrtc_params.param_size = mod.const_values[
                f"wtf::{NVRTCConstants.SIZEOF_KEY}"]
            nvrtc_params.param_storage = tv.empty([nvrtc_params.param_size],
                                                  tv.uint8, 0)
            nvrtc_params.param_storage_cpu = tv.empty(
                [nvrtc_params.param_size], tv.uint8, -1, pinned=True)

        elif nvrtc_mode == NVRTCMode.Direct:
            nvrtc_params.kernel_name = mod.get_lowered_name("wtf::gemm_kernel")
        elif nvrtc_mode == NVRTCMode.ConstantMemory:
            nvrtc_params.kernel_name = mod.get_lowered_name("wtf::gemm_kernel")
            nvrtc_params.init_kernel_name = mod.get_lowered_name(
                "wtf::nvrtc_kernel_cpu_out")
            nvrtc_params.param_size = mod.const_values[
                f"wtf::{NVRTCConstants.SIZEOF_KEY}"]
            nvrtc_params.constant_name = mod.get_lowered_name(
                f"&wtf::{NVRTCConstants.CONSTANT_PARAM_KEY}")
            nvrtc_params.param_storage = tv.empty([nvrtc_params.param_size],
                                                  tv.uint8, 0)
        else:
            raise NotImplementedError
        clock0 = time.time()
        if lib_object is not None:
            lib_object.matmul2(params_cpp)
        else:
            params_cpp.nvrtc_params = nvrtc_params
            with tv.measure_and_print():
                tv.gemm.run_nvrtc_gemm_kernel(params_cpp)
        use_time = time.time() - clock0

        c_cpu = c_tv.cpu().numpy()
<<<<<<< HEAD
        print(c_cpu.reshape(-1)[-16:])
        print(c.reshape(-1)[-16:])
        print(c_cpu.reshape(-1)[:16])
        print(c.reshape(-1)[:16])
        

        print(params_cpp.algo_desp, a.mean(), b.mean(), c.mean(), c_cpu.mean(),
              np.linalg.norm(c_cpu - c))
=======
    
        print("MaxError:  ",np.abs(c_cpu / np.abs(c).max()).max())
        if(np.abs(c_cpu / np.abs(c).max()).max() < 5e-3):
            print(params_cpp.algo_desp.__str__(), "PASSED")
        else:
            print(params_cpp.algo_desp.__str__(), "NOT PASS")
            assert(0)
        # print(c_cpu.reshape(-1)[-16:])
        # print(c.reshape(-1)[-16:])
        
        # print(params_cpp.algo_desp, a.mean(), b.mean(), c.mean(),
         #      np.sum(np.abs(c_cpu - c)))
>>>>>>> 8e5bde34


def _asdv_test_turing():
    np.random.seed(12315)
    main_cu = GemmMainUnitTest()
    lib = build_gemm_lib([main_cu])
    lib_object = lib.cumm.gemm.main.GemmMainUnitTest()
    for params in main_cu.turing_params:
        m = 256 + 32
        n = 256 + 40
        k = 136
        m *= 2
        n *= 2
        k *= 2
        m = 1024
        n = 1024
        k = 1024
        m = max(params.ts[0], m)
        n = max(params.ts[1], n)
        k = max(params.ts[2], k)
        # print("HAHAHA PREPARED")

        if params.dtype_a == dtypes.int8:
            a = np.random.randint(-2, 2, size=[m, k]).astype(np.int8)
            b = np.random.randint(-2, 2, size=[k, n]).astype(np.int8)
            dtype_c = params.dtype_c.npdtype()
            c = (a.astype(dtype_c) @ b.astype(dtype_c)).astype(
                dtypes.get_npdtype(params.dtype_c))
        else:
            a = np.random.uniform(-1, 1, size=[m, k]).astype(
                dtypes.get_npdtype(params.dtype_a))
            b = np.random.uniform(-1, 1, size=[k, n]).astype(
                dtypes.get_npdtype(params.dtype_b))
            c = (a.astype(np.float32) @ b.astype(np.float32)).astype(
                dtypes.get_npdtype(params.dtype_c))
        if params.trans_a:
            a = np.ascontiguousarray(a.transpose(1, 0))
        if params.trans_b:
            b = np.ascontiguousarray(b.transpose(1, 0))
        if params.trans_c:
            c = np.ascontiguousarray(c.transpose(1, 0))
        # print("WTF PREPARED")

        a_tv = tv.from_numpy(a).cuda()
        b_tv = tv.from_numpy(b).cuda()
        c_tv = tv.zeros(c.shape, params.dtype_c.tv_dtype, 0)
        # print("CUDA PREPARED")
        lib_object.matmul(a_tv,
                          b_tv,
                          c_tv,
                          params.trans_a,
                          params.trans_b,
                          params.trans_c,
                          ts=params.ts,
                          wts=params.wts,
                          num_stage=params.num_stage,
                          dacc=params.dtype_acc.tv_dtype,
                          dcomp=params.dtype_comp.tv_dtype,
                          algo=params.algo.value,
                          tensorop=params.tensorop.shape)
        c_cpu = c_tv.cpu().numpy()
        print(params.get_algo_name(), np.sum(np.abs(c_cpu - c)))


def _test_gather1():
    import torch

    np.random.seed(12315)
    main_cu = Gather(seq(4, 128 * 4), 8, 256)
    main_cu.namespace = "cumm.gemm.gather"
    lib = build_gather_lib([main_cu])
    lib_object = lib.cumm.gemm.gather.Gather()
    m = 64000
    k = 126
    a = np.random.uniform(-2, 2, size=[m, k]).astype(np.float32)
    a_tv = tv.from_numpy(a).cuda()
    c_tv = a_tv.clone().zero_()
    inds = np.arange(m, dtype=np.int32)
    np.random.shuffle(inds)
    c_ref = a[inds]

    inds_tv = tv.from_numpy(inds).cuda()
    for i in range(5):
        t = time.time()
        lib_object.gather(c_tv, a_tv, inds_tv)
        # lib_object.stream_synchronize()
        torch.cuda.synchronize()
        print(time.time() - t)
    c_cpu = c_tv.cpu().numpy()
    print(np.linalg.norm(c_ref - c_cpu))


def _test_gather():
    from cumm.gemm.gather import Gather, GatherAll, GatherKernel, ScatterAll

    np.random.seed(12315)
    main_cu = GatherAll()
    # main_cu = GatherV2(seq(8, 128 * 4), 16, 256)
    # main_cu.namespace = "cumm.gemm.gather"
    lib = build_gemm_lib([main_cu])
    lib_object = lib.cumm.gemm.gather.GatherAll()
    m = 64000
    k = 128
    a = np.random.uniform(-2, 2, size=[m, k]).astype(np.float32)
    a_tv = tv.from_numpy(a).cuda()
    c_tv = a_tv.clone().zero_()
    inds = np.arange(m, dtype=np.int32)
    np.random.shuffle(inds)
    c_ref = a[inds]

    inds_tv = tv.from_numpy(inds).cuda()
    times = []
    all_params = lib_object.get_all_gather_params()
    for p in all_params:
        if lib_object.supported(p[2], a_tv.dim(1), a_tv.dtype):
            t = time.time()
            lib_object.gather(c_tv, a_tv, inds_tv, *p)
            lib_object.stream_synchronize()
            times.append(time.time() - t)
    print(times)
    best_params = all_params[np.argmin(times)]
    print(best_params)
    for i in range(5):
        lib_object.stream_synchronize()

        t = time.time()
        # lib_object.gather2(c_tv, a_tv, inds_tv)
        lib_object.gather(c_tv, a_tv, inds_tv, *best_params)
        lib_object.stream_synchronize()

        print("G1", time.time() - t)
        lib_object.stream_synchronize()
        t = time.time()
        lib_object.gather2(c_tv, a_tv, inds_tv)
        lib_object.stream_synchronize()
        print("G2", time.time() - t)

    c_cpu = c_tv.cpu().numpy()
    print(np.linalg.norm(c_ref - c_cpu))


def _test_gather_pth():
    import torch
    np.random.seed(12315)
    m = 64000
    k = 128
    a = np.random.uniform(-2, 2, size=[m, k]).astype(np.float32)
    inds = np.arange(m, dtype=np.int64)
    np.random.shuffle(inds)

    a_th = torch.from_numpy(a).cuda()
    inds_th = torch.from_numpy(inds).cuda()

    for i in range(10):
        t = time.time()
        x = a_th[inds_th]
        torch.cuda.synchronize()

        print(time.time() - t)


def _test_scatter():
    np.random.seed(12315)
    main_cu = ScatterAll()
    # main_cu = GatherV2(seq(8, 128 * 4), 16, 256)
    # main_cu.namespace = "cumm.gemm.gather"
    lib = build_scatter_lib([main_cu])
    lib_object = lib.cumm.gemm.gather.ScatterAll()
    m = 64000
    k = 256
    a = np.random.uniform(-2, 2, size=[m, k]).astype(np.float32)
    a_tv = tv.from_numpy(a).cuda()
    c_tv = a_tv.clone().zero_()
    inds = np.arange(m, dtype=np.int32)
    np.random.shuffle(inds)
    c_ref = np.zeros_like(a)
    c_ref[inds] = a

    inds_tv = tv.from_numpy(inds).cuda()
    times = []
    all_params = lib_object.get_all_scatter_params()
    for p in all_params:
        if lib_object.supported_scatter(*p, a_tv.dim(1), a_tv.dtype):
            t = time.time()
            lib_object.scatter(c_tv, a_tv, inds_tv, *p)
            lib_object.stream_synchronize()
            times.append(time.time() - t)
    print(times)
    best_params = all_params[np.argmin(times)]
    print(best_params)
    for i in range(5):
        c_tv.zero_()
        lib_object.stream_synchronize()

        t = time.time()
        # lib_object.gather2(c_tv, a_tv, inds_tv)
        lib_object.scatter(c_tv, a_tv, inds_tv, *best_params)
        lib_object.stream_synchronize()
        print("G1", time.time() - t)
        c_tv.zero_()
        lib_object.stream_synchronize()
        t = time.time()
        lib_object.scatter2(c_tv, a_tv, inds_tv)
        lib_object.stream_synchronize()
        print("G2", time.time() - t)

    c_cpu = c_tv.cpu().numpy()
    # print(c_cpu)
    # print(c_ref)
    print(np.linalg.norm(c_ref - c_cpu))


if __name__ == "__main__":
    # _asdv_test_simt_shuffle()
    # _asdv_test_simt_debug()
    _asdv_test_regular_gemm()
    # _test_gather()
    # _test_scatter()<|MERGE_RESOLUTION|>--- conflicted
+++ resolved
@@ -531,11 +531,7 @@
             [ker],
             # cudadevrt_path="/usr/local/cuda/lib64/libcudadevrt.a",
             verbose=False,
-<<<<<<< HEAD
             # verbose_path="/home/yy/Projects/cumm/build/dev_cumm",
-=======
-            verbose_path= "OutCPP",
->>>>>>> 8e5bde34
             custom_names=custom_names)
         # with open("/home/yy/Projects/cumm/build/dev_cumm/kernel.ptx", "w") as f:
         #     f.write(mod.get_ptx())
@@ -546,7 +542,6 @@
         print("RTC COMPILE TIME", time.time() - t)
         # print(mod.kernels)
         # breakpoint()
-<<<<<<< HEAD
         m = 256 + 32
         n = 256 + 40
         k = 136
@@ -556,12 +551,6 @@
         m = 64
         n = 64
         k = 32
-=======
-        m, n, k = 0, 0, 0
-        m = 160
-        n = 160
-        k = 160
->>>>>>> 8e5bde34
         m = max(params.ts[0], m)
         n = max(params.ts[1], n)
         k = max(params.ts[2], k)
@@ -631,12 +620,9 @@
         params_cpp.a = a_tv
         params_cpp.b = b_tv
         params_cpp.c = c_tv
-<<<<<<< HEAD
-        params_cpp.act_type = tv.gemm.Activation.None_
-=======
         params_cpp.beta = 1.0
         params_cpp.alpha = 1.0
->>>>>>> 8e5bde34
+        params_cpp.act_type = tv.gemm.Activation.None_
 
         nvrtc_params = tv.gemm.NVRTCParams()
         nvrtc_params.cumodule = mod.get_cpp_object()
@@ -682,16 +668,6 @@
         use_time = time.time() - clock0
 
         c_cpu = c_tv.cpu().numpy()
-<<<<<<< HEAD
-        print(c_cpu.reshape(-1)[-16:])
-        print(c.reshape(-1)[-16:])
-        print(c_cpu.reshape(-1)[:16])
-        print(c.reshape(-1)[:16])
-        
-
-        print(params_cpp.algo_desp, a.mean(), b.mean(), c.mean(), c_cpu.mean(),
-              np.linalg.norm(c_cpu - c))
-=======
     
         print("MaxError:  ",np.abs(c_cpu / np.abs(c).max()).max())
         if(np.abs(c_cpu / np.abs(c).max()).max() < 5e-3):
@@ -704,7 +680,6 @@
         
         # print(params_cpp.algo_desp, a.mean(), b.mean(), c.mean(),
          #      np.sum(np.abs(c_cpu - c)))
->>>>>>> 8e5bde34
 
 
 def _asdv_test_turing():
