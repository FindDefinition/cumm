# You may obtain a copy of the License at
#
#     http://www.apache.org/licenses/LICENSE-2.0
#
# Unless required by applicable law or agreed to in writing, software
# distributed under the License is distributed on an "AS IS" BASIS,
# WITHOUT WARRANTIES OR CONDITIONS OF ANY KIND, either express or implied.
# See the License for the specific language governing permissions and
# limitations under the License.

from typing import Dict, List, Tuple

import numpy as np
import pccm

from cumm import cudasim, dtypes
from cumm import tensorview as tv
from cumm.common import GemmBasic, TensorViewNVRTCKernel
from cumm.core_cc.csrc.arrayref import ArrayPtr
from cumm.gemm import constants
from cumm.gemm.algospec.core import TensorOp
from cumm.gemm.core import MetaArray, array_type, metaseq, seq

class MmaLayoutDespBase:
    def __init__(self, shape: MetaArray[int], dtype_ab: dtypes.DType, dtype_c: dtypes.DType,
                 trans_a: bool,
                 trans_b: bool,
                 trans_c: bool,
                 min_sm: Tuple[int, int],
<<<<<<< HEAD
                 num_threads: int = 32,
                 satfinite: bool = False) -> None:
=======
                 num_threads: int = 32) -> None:
>>>>>>> 8e5bde34
        self.shape = shape 

        self.dtype_ab = dtype_ab
        self.dtype_c = dtype_c
        self.trans_a = trans_a
        self.trans_b = trans_b
        self.trans_c = trans_c
        self.min_sm = min_sm
        self.num_threads = num_threads
<<<<<<< HEAD
        self.satfinite = satfinite
=======

>>>>>>> 8e5bde34
        self.lane_ids = np.arange(num_threads, dtype=np.int32)

        self.mn = shape[0] * shape[1]
        self.km = shape[2] * shape[0]
        self.kn = shape[2] * shape[1]
<<<<<<< HEAD
        self.shape_a = [shape[0], shape[2]]
        # if trans_a:
        #     self.shape_a = self.shape_a[::-1]
        self.shape_b = [shape[2], shape[1]]
        # if trans_b:
        #     self.shape_b = self.shape_b[::-1]
        self.shape_c = [shape[0], shape[1]]
        # if trans_c:
        #     self.shape_c = self.shape_c[::-1]

=======
>>>>>>> 8e5bde34
        self.fragment_c_count = self.mn // self.num_threads
        self.fragment_a_count = self.km // self.num_threads
        self.fragment_b_count = self.kn // self.num_threads

        self._map_a = np.zeros((self.fragment_a_count, self.num_threads, 2), dtype=np.int32)
        self._map_b = np.zeros((self.fragment_b_count, self.num_threads, 2), dtype=np.int32)
        self._map_c = np.zeros((self.fragment_c_count, self.num_threads, 2), dtype=np.int32)
        self.gid = self.lane_ids >> 2
        self.tid_in_group = self.lane_ids % 4

    def __repr__(self) -> str:
        mma_stmt = f"mma.sync.aligned.m{self.shape[0]}n{self.shape[1]}k{self.shape[2]}"
        layout_a = "col" if self.trans_a else "row"
        layout_b = "col" if self.trans_b else "row"
        mma_stmt += f".{layout_a}.{layout_b}"
<<<<<<< HEAD
        if self.satfinite:
            mma_stmt += ".satfinite"
        mma_stmt += f".{self.dtype_c.shortcut()}.{self.dtype_ab.shortcut()}.{self.dtype_ab.shortcut()}.{self.dtype_c.shortcut()}"

        return mma_stmt

    def short_repr(self) -> str:
        mma_stmt = f"m{self.shape[0]}n{self.shape[1]}k{self.shape[2]}"
        layout_a = "col" if self.trans_a else "row"
        layout_b = "col" if self.trans_b else "row"
        mma_stmt += f".{layout_a}.{layout_b}"
        if self.satfinite:
            mma_stmt += ".satfinite"
        mma_stmt += f".{self.dtype_c.shortcut()}.{self.dtype_ab.shortcut()}.{self.dtype_ab.shortcut()}.{self.dtype_c.shortcut()}"

        return mma_stmt

    def get_tensor_op(self):
        dtype_str = f"{self.dtype_ab.shortcut()},{self.dtype_ab.shortcut()},{self.dtype_c.shortcut()}"
        return TensorOp((self.shape[0], self.shape[1], self.shape[2]), dtype_str)

=======
        return mma_stmt

>>>>>>> 8e5bde34
    def a_map(self):
        return self._map_a

    def b_map(self):
        return self._map_b

    def c_map(self):
        return self._map_c

    def a_sim_dtype(self):
        return self.dtype_ab.npdtype()

    def b_sim_dtype(self):
        return self.dtype_ab.npdtype()

    def c_sim_dtype(self):
        return self.dtype_c.npdtype()

    def get_empty_a(self):
        return np.zeros((self.shape[0], self.shape[2]), dtype=self.a_sim_dtype())

    def get_empty_b(self):
        return np.zeros((self.shape[2], self.shape[1]), dtype=self.b_sim_dtype())
    
    def get_empty_c(self):
        return np.zeros((self.shape[0], self.shape[1]), dtype=self.c_sim_dtype())


class MmaM8N8KX(MmaLayoutDespBase):
    # https://docs.nvidia.com/cuda/parallel-thread-execution/index.html#warp-level-matrix-fragment-mma-884-f64
    def __init__(self, k: int, dtype_ab: dtypes.DType, dtype_c: dtypes.DType, min_sm: Tuple[int, int]) -> None:
        super().__init__(seq(8, 8, k), dtype_ab, dtype_c, False, True, False, min_sm)
        self._map_a[:, :, 0] = self.gid
        self._map_b[:, :, 1] = self.gid
        for i in range(k // 4):
            self._map_a[i, :, 1] = self.tid_in_group * (k // 4) + i
            self._map_b[i, :, 0] = self.tid_in_group * (k // 4) + i
        self._map_c[:, :, 0] = self.gid 
        for i in range(self.fragment_c_count):
            self._map_c[i, :, 1] = self.tid_in_group * 2 + i


class MmaM16N8K4(MmaLayoutDespBase):
    # https://docs.nvidia.com/cuda/parallel-thread-execution/index.html#warp-level-matrix-fragment-mma-1684
    def __init__(self, dtype_ab: dtypes.DType, dtype_c: dtypes.DType) -> None:
        super().__init__(seq(16, 8, 4), dtype_ab, dtype_c, False, True, False, (8, 0))
        
        self._map_a[0, :, 0] = self.gid
        self._map_a[1, :, 0] = self.gid + 8
        self._map_a[:, :, 1] = self.tid_in_group

        self._map_b[:, :, 0] = self.tid_in_group
        self._map_b[:, :, 1] = self.gid

        for i in range(self.fragment_c_count):
            self._map_c[i, :, 0] = self.gid + 8 * (i >> 1)
            self._map_c[i, :, 1] = self.tid_in_group * 2 + (i & 0x1)


<<<<<<< HEAD
    def a_sim_dtype(self):
        return np.float32

    def b_sim_dtype(self):
        return np.float32

=======
>>>>>>> 8e5bde34
class MmaM16N8K8F16(MmaLayoutDespBase):
    # https://docs.nvidia.com/cuda/parallel-thread-execution/index.html#warp-level-matrix-fragment-mma-1688
    def __init__(self, dtype_ab: dtypes.DType, dtype_c: dtypes.DType, min_sm: Tuple[int, int]) -> None:
        super().__init__(seq(16, 8, 8), dtype_ab, dtype_c, False, True, False, min_sm)
        for i in range(self.fragment_a_count):
            self._map_a[i, :, 0] = self.gid + 8 * (i >> 1)
            self._map_a[i, :, 1] = self.tid_in_group * 2 + (i & 0x1)

        for i in range(self.fragment_b_count):
            self._map_b[i, :, 0] = self.tid_in_group * 2 + i
        self._map_b[:, :, 1] = self.gid

        for i in range(self.fragment_c_count):
            self._map_c[i, :, 0] = self.gid + 8 * (i >> 1)
            self._map_c[i, :, 1] = self.tid_in_group * 2 + (i & 0x1)

    def a_sim_dtype(self):
        return np.float16

    def b_sim_dtype(self):
        return np.float16

class MmaM16N8K8F32(MmaLayoutDespBase):
    # https://docs.nvidia.com/cuda/parallel-thread-execution/index.html#warp-level-matrix-fragment-mma-1688
    def __init__(self, min_sm: Tuple[int, int]) -> None:
<<<<<<< HEAD
        super().__init__(seq(16, 8, 8), dtypes.tf32, dtypes.float32, False, True, False, min_sm)
=======
        super().__init__(seq(16, 8, 8), dtypes.float32, dtypes.float32, False, True, False, min_sm)
>>>>>>> 8e5bde34
        for i in range(self.fragment_a_count):
            self._map_a[i, :, 0] = self.gid + 8 * (i & 0x1)
            self._map_a[i, :, 1] = self.tid_in_group + 4 * (i >> 1)
        for i in range(self.fragment_b_count):
            self._map_b[i, :, 0] = self.tid_in_group + 4 * i
        self._map_b[:, :, 1] = self.gid
        for i in range(self.fragment_c_count):
            self._map_c[i, :, 0] = self.gid + 8 * (i >> 1)
            self._map_c[i, :, 1] = self.tid_in_group * 2 + (i & 0x1)
<<<<<<< HEAD
            
    def a_sim_dtype(self):
        return np.float32

    def b_sim_dtype(self):
        return np.float32
=======
>>>>>>> 8e5bde34

class MmaM16N8K16F16(MmaLayoutDespBase):
    # https://docs.nvidia.com/cuda/parallel-thread-execution/index.html#warp-level-matrix-fragment-mma-1688
    def __init__(self, dtype_ab: dtypes.DType, dtype_c: dtypes.DType, min_sm: Tuple[int, int]) -> None:
        super().__init__(seq(16, 8, 16), dtype_ab, dtype_c, False, True, False, min_sm)
        for i in range(self.fragment_a_count):
            self._map_a[i, :, 0] = self.gid + 8 * ((i >> 1) & 0x1)
            self._map_a[i, :, 1] = self.tid_in_group * 2 + (i & 0x1) + 8 * (i >> 2)
        
        for i in range(self.fragment_b_count):
            self._map_b[i, :, 0] = self.tid_in_group * 2 + (i & 0x1) + 8 * (i >> 1)
        self._map_b[:, :, 1] = self.gid

        for i in range(self.fragment_c_count):
            self._map_c[i, :, 0] = self.gid + 8 * (i >> 1)
            self._map_c[i, :, 1] = self.tid_in_group * 2 + (i & 0x1)

    def a_sim_dtype(self):
        return np.float16

    def b_sim_dtype(self):
        return np.float16

class MmaM16N8K16I8(MmaLayoutDespBase):
    # https://docs.nvidia.com/cuda/parallel-thread-execution/index.html#warp-level-matrix-fragment-mma-16816-i8
    def __init__(self, dtype_ab: dtypes.DType, dtype_c: dtypes.DType, min_sm: Tuple[int, int]) -> None:
        super().__init__(seq(16, 8, 16), dtype_ab, dtype_c, False, True, False, min_sm)
        for i in range(self.fragment_a_count):
            self._map_a[i, :, 0] = self.gid + 8 * (i >> 2)
            self._map_a[i, :, 1] = self.tid_in_group * 4 + (i & 0x3)
        
        for i in range(self.fragment_b_count):
            self._map_b[i, :, 0] = self.tid_in_group * 4 + i
        self._map_b[:, :, 1] = self.gid

        for i in range(self.fragment_c_count):
            self._map_c[i, :, 0] = self.gid + 8 * (i >> 1)
            self._map_c[i, :, 1] = self.tid_in_group * 2 + (i & 0x1)


class MmaM16N8K32I4(MmaLayoutDespBase):
    # https://docs.nvidia.com/cuda/parallel-thread-execution/index.html#warp-level-matrix-fragment-mma-16816-i8
    def __init__(self, dtype_ab: dtypes.DType, dtype_c: dtypes.DType, min_sm: Tuple[int, int]) -> None:
        super().__init__(seq(16, 8, 32), dtype_ab, dtype_c, False, True, False, min_sm)
        for i in range(self.fragment_a_count):
            self._map_a[i, :, 0] = self.gid + 8 * (i >> 3)
            self._map_a[i, :, 1] = self.tid_in_group * 8 + (i & 0x7)
        
        for i in range(self.fragment_b_count):
            self._map_b[i, :, 0] = self.tid_in_group * 8 + (i & 0x7)
        self._map_b[:, :, 1] = self.gid

        for i in range(self.fragment_c_count):
            self._map_c[i, :, 0] = self.gid + 8 * (i >> 1)
            self._map_c[i, :, 1] = self.tid_in_group * 2 + (i & 0x1)


class MmaM16N8K32I8(MmaLayoutDespBase):
    # https://docs.nvidia.com/cuda/parallel-thread-execution/index.html#warp-level-matrix-fragment-mma-16816-i8
    def __init__(self, dtype_ab: dtypes.DType, dtype_c: dtypes.DType, min_sm: Tuple[int, int]) -> None:
<<<<<<< HEAD
        super().__init__(seq(16, 8, 32), dtype_ab, dtype_c, False, True, False, min_sm)
=======
        super().__init__(seq(16, 8, 64), dtype_ab, dtype_c, False, True, False, min_sm)
>>>>>>> 8e5bde34
        for i in range(self.fragment_a_count):
            self._map_a[i, :, 0] = self.gid + 8 * ((i >> 2) & 0x1)
            self._map_a[i, :, 1] = self.tid_in_group * 4 + (i & 0x3) + 16 * (i >> 3)
        
        for i in range(self.fragment_b_count):
            self._map_b[i, :, 0] = self.tid_in_group * 4 + (i & 0x3) + 16 * (i >> 2)
        self._map_b[:, :, 1] = self.gid

        for i in range(self.fragment_c_count):
            self._map_c[i, :, 0] = self.gid + 8 * (i >> 1)
            self._map_c[i, :, 1] = self.tid_in_group * 2 + (i & 0x1)


class MmaM16N8K64I4(MmaLayoutDespBase):
    # https://docs.nvidia.com/cuda/parallel-thread-execution/index.html#warp-level-matrix-fragment-mma-16864
    def __init__(self, dtype_ab: dtypes.DType, dtype_c: dtypes.DType, min_sm: Tuple[int, int]) -> None:
        super().__init__(seq(16, 8, 64), dtype_ab, dtype_c, False, True, False, min_sm)
        for i in range(self.fragment_a_count):
            self._map_a[i, :, 0] = self.gid + 8 * ((i >> 3) & 0x1)
            self._map_a[i, :, 1] = self.tid_in_group * 8 + (i & 0x7) + 32 * (i >> 4)
        
        for i in range(self.fragment_b_count):
            self._map_b[i, :, 0] = self.tid_in_group * 8 + (i & 0x7) + 32 * (i >> 3)
        self._map_b[:, :, 1] = self.gid

        for i in range(self.fragment_c_count):
            self._map_c[i, :, 0] = self.gid + 8 * (i >> 1)
            self._map_c[i, :, 1] = self.tid_in_group * 2 + (i & 0x1)

ALL_TENSOR_OP_MAP: Dict[Tuple[Tuple[int, int, int], dtypes.DType, dtypes.DType], MmaLayoutDespBase] = {
    ((8, 8, 4), dtypes.float64, dtypes.float64): MmaM8N8KX(4, dtypes.float64, dtypes.float64, (8, 0)),
    ((8, 8, 16), dtypes.int8, dtypes.int32): MmaM8N8KX(16, dtypes.int8, dtypes.int32, (7, 5)),
    ((8, 8, 16), dtypes.uint8, dtypes.int32): MmaM8N8KX(16, dtypes.uint8, dtypes.int32, (7, 5)),
    ((8, 8, 32), dtypes.int8, dtypes.int32): MmaM8N8KX(32, dtypes.int8, dtypes.int32, (7, 5)),
    ((8, 8, 32), dtypes.uint8, dtypes.int32): MmaM8N8KX(32, dtypes.uint8, dtypes.int32, (7, 5)),

<<<<<<< HEAD
    # ((16, 8, 4), dtypes.float32, dtypes.float32): MmaM16N8K4(dtypes.float32, dtypes.float32),
    ((16, 8, 4), dtypes.tf32, dtypes.float32): MmaM16N8K4(dtypes.tf32, dtypes.float32),
=======
    ((16, 8, 4), dtypes.float32, dtypes.float32): MmaM16N8K4(dtypes.float32, dtypes.float32),
>>>>>>> 8e5bde34

    ((16, 8, 8), dtypes.float16, dtypes.float16): MmaM16N8K8F16(dtypes.float16, dtypes.float16, (7, 5)),
    ((16, 8, 8), dtypes.float16, dtypes.float32): MmaM16N8K8F16(dtypes.float16, dtypes.float32, (7, 5)),

    ((16, 8, 8), dtypes.bfloat16, dtypes.float16): MmaM16N8K8F16(dtypes.bfloat16, dtypes.float16, (8, 0)),
    ((16, 8, 8), dtypes.bfloat16, dtypes.float32): MmaM16N8K8F16(dtypes.bfloat16, dtypes.float32, (8, 0)),

<<<<<<< HEAD
    # ((16, 8, 8), dtypes.float32, dtypes.float32): MmaM16N8K8F32((8, 0)),
=======
    ((16, 8, 8), dtypes.float32, dtypes.float32): MmaM16N8K8F32((8, 0)),
>>>>>>> 8e5bde34
    ((16, 8, 8), dtypes.tf32, dtypes.float32): MmaM16N8K8F32((8, 0)),

    ((16, 8, 16), dtypes.float16, dtypes.float16): MmaM16N8K16F16(dtypes.float16, dtypes.float16, (7, 5)),
    ((16, 8, 16), dtypes.float16, dtypes.float32): MmaM16N8K16F16(dtypes.float16, dtypes.float32, (7, 5)),

    ((16, 8, 16), dtypes.bfloat16, dtypes.float16): MmaM16N8K16F16(dtypes.bfloat16, dtypes.float16, (8, 0)),
    ((16, 8, 16), dtypes.bfloat16, dtypes.float32): MmaM16N8K16F16(dtypes.bfloat16, dtypes.float32, (8, 0)),
    
<<<<<<< HEAD
    ((16, 8, 16), dtypes.int8, dtypes.int32): MmaM16N8K16I8(dtypes.int8, dtypes.int32, (7, 5)),
    ((16, 8, 16), dtypes.uint8, dtypes.int32): MmaM16N8K16I8(dtypes.uint8, dtypes.int32, (7, 5)),

    ((16, 8, 32), dtypes.int4, dtypes.int32): MmaM16N8K32I4(dtypes.int4, dtypes.int32, (7, 5)),
    ((16, 8, 32), dtypes.uint4, dtypes.int32): MmaM16N8K32I4(dtypes.uint4, dtypes.int32, (7, 5)),
=======
    ((16, 8, 16), dtypes.int8, dtypes.int32): MmaM16N8K16I8(dtypes.int8, dtypes.int32, (8, 0)),
    ((16, 8, 16), dtypes.uint8, dtypes.int32): MmaM16N8K16I8(dtypes.uint8, dtypes.int32, (8, 0)),

    ((16, 8, 32), dtypes.int4, dtypes.int32): MmaM16N8K32I4(dtypes.int4, dtypes.int32, (7, 5)),
    ((16, 8, 32), dtypes.uint4, dtypes.int32): MmaM16N8K32I4(dtypes.uint4, dtypes.int32, (7, 5)),

    ((16, 8, 32), dtypes.int8, dtypes.int32): MmaM16N8K32I8(dtypes.int8, dtypes.int32, (8, 0)),
    ((16, 8, 32), dtypes.uint8, dtypes.int32): MmaM16N8K32I8(dtypes.uint8, dtypes.int32, (8, 0)),
>>>>>>> 8e5bde34
    
    ((16, 8, 64), dtypes.int4, dtypes.int32): MmaM16N8K64I4(dtypes.int4, dtypes.int32, (7, 5)),
    ((16, 8, 64), dtypes.uint4, dtypes.int32): MmaM16N8K64I4(dtypes.uint4, dtypes.int32, (7, 5)),
}

def get_tensorop_desp(shape: MetaArray[int], dtype_ab: dtypes.DType, dtype_c: dtypes.DType):
    shape_tuple = (shape[0], shape[1], shape[2])
    return ALL_TENSOR_OP_MAP[(shape_tuple, dtype_ab, dtype_c)]

class MmaSync(pccm.ParameterizedClass):
    """
    Volta: [8, 8, 4]
    Turing: tnt, [16, 8, 8] f16f16[f16|f32]
    [8, 8, 16] [u8|s8][u8|s8]s32
    [8, 8, 32] [u4|s4][u4|s4]s32

    Requires sm_70 or higher.

    Note:mma.sync.m8n8k4 is optimized for target architecture sm_70 and may have substantially reduced performance on other target architectures.
    Shapes .m16n8k8, .m16n8k16, .m8n8k128, .m8n8k16 and .m8n8k32 require sm_75 or higher.

    Alternate floating point types .bf16 and .tf32 on shape .m16n8k8 require sm_80 or higher.

    Shapes .m16n8k4, .m16n8k32, .m16n8k64, .m16n8k128 and .m16n8k256 require sm_80 or higher.

    Shapes .m8n8k4 with .f64 floating point type require sm_80 or higher.

    .and operation in single-bit mma requires sm_80 or higher.

    m16n8k16 tf32 only available in sparse kernel
    https://docs.nvidia.com/cuda/parallel-thread-execution/index.html#warp-level-matrix-shape
    """
    def __init__(self,
                 shape: MetaArray[int],
                 num_threads: int,
                 dtype_a: dtypes.DType,
                 dtype_b: dtypes.DType,
                 dtype_c: dtypes.DType,
                 trans_a: bool,
                 trans_b: bool,
                 trans_c: bool,
                 satfinite: bool = False):
        super().__init__()
        self.add_dependency(TensorViewNVRTCKernel, GemmBasic)
        self.shape = shape
        self.num_threads = num_threads
        self.dtype_a = dtype_a
        self.dtype_b = dtype_b
        self.dtype_c = dtype_c
        self.trans_a = trans_a
        self.trans_b = trans_b
        self.trans_c = trans_c
        self.satfinite = satfinite
        self.mn = shape[0] * shape[1]
        self.km = shape[2] * shape[0]
        self.kn = shape[2] * shape[1]
        if num_threads == 8:
            assert shape[0] == 8 and shape[1] == 8 and shape[2] == 4
            assert self.trans_c is False

        self.fragment_c_count = self.mn // self.num_threads
        self.fragment_a_count = self.km // self.num_threads
        self.fragment_b_count = self.kn // self.num_threads
        self.fragment_a_t = array_type(str(dtype_a), self.fragment_a_count)
        self.fragment_b_t = array_type(str(dtype_b), self.fragment_b_count)
        self.fragment_c_t = array_type(str(dtype_c), self.fragment_c_count)
        if num_threads == 8:
            self.tensorop_desp = None # no volta support
        else:
            self.tensorop_desp = get_tensorop_desp(shape, dtype_a, dtype_c)

    def python_ctor(self):
        return self

    @pccm.cuda.member_function(name="operator()",
                               device=True,
                               forceinline=True)
    def call_operator(self):
        mma_stmt = f"mma.sync.aligned.m{self.shape[0]}n{self.shape[1]}k{self.shape[2]}"
        layout_a = "col" if self.trans_a else "row"
        layout_b = "col" if self.trans_b else "row"

        mma_stmt += f".{layout_a}.{layout_b}"
        if self.satfinite:
            mma_stmt += ".satfinite"
        mma_stmt += f".{self.dtype_c.shortcut()}.{self.dtype_a.shortcut()}.{self.dtype_b.shortcut()}.{self.dtype_c.shortcut()}"

        # compute number of inputs
        num_32_registers_out = self.dtype_c.bitsize(
        ) * self.mn // self.num_threads // 32
        num_32_registers_a = self.dtype_a.bitsize(
        ) * self.km // self.num_threads // 32
        num_32_registers_b = self.dtype_b.bitsize(
        ) * self.kn // self.num_threads // 32
        out_label = "f" if self.dtype_c == dtypes.float32 else "r"
        cnt = 0
        # register names
        out_register_names = ",".join(
            [f"%{i + cnt}" for i in range(num_32_registers_out)])
        cnt += num_32_registers_out
        a_register_names = ",".join(
            [f"%{i + cnt}" for i in range(num_32_registers_a)])
        cnt += num_32_registers_a
        b_register_names = ",".join(
            [f"%{i + cnt}" for i in range(num_32_registers_b)])
        cnt += num_32_registers_b
        c_register_names = ",".join(
            [f"%{i + cnt}" for i in range(num_32_registers_out)])
        cnt += num_32_registers_out
        code = pccm.code()

        # output operands
        out_operands = ", ".join(f"\"={out_label}\"(D[{i}])"
                                 for i in range(num_32_registers_out))
        # input operands
        if self.shape[0] == 8 and self.shape[1] == 8 and self.shape[2] == 4:
            code.raw("""
            #if (defined(__CUDA_ARCH__) && (__CUDA_ARCH__ >= 700))
            """)
        else:
            code.raw("""
            #if (defined(__CUDA_ARCH__) && (__CUDA_ARCH__ >= 750))
            """)
        if num_32_registers_a == 1:
            a_operands = "\"r\"(A)"
            code.raw(
                "unsigned const & A = reinterpret_cast<unsigned const &>(a);")
        else:
            a_operands = ", ".join(f"\"r\"(A[{i}])"
                                   for i in range(num_32_registers_a))
            code.raw(
                "unsigned const *A = reinterpret_cast<unsigned const *>(&a);")
        if num_32_registers_b == 1:
            b_operands = "\"r\"(B)"
            code.raw(
                "unsigned const & B = reinterpret_cast<unsigned const &>(b);")
        else:
            b_operands = ", ".join(f"\"r\"(B[{i}])"
                                   for i in range(num_32_registers_b))
            code.raw(
                "unsigned const *B = reinterpret_cast<unsigned const *>(&b);")

        if self.dtype_c == dtypes.float32:
            code.raw("float const *C = reinterpret_cast<float const *>(&c);")
            code.raw("float *D = reinterpret_cast<float *>(&d);")
        else:
            code.raw(
                "unsigned const *C = reinterpret_cast<unsigned const *>(&c);")
            code.raw("unsigned *D = reinterpret_cast<unsigned *>(&d);")
        c_operands = ", ".join(f"\"{out_label}\"(C[{i}])"
                               for i in range(num_32_registers_out))
        code.raw(f"""
        asm volatile("{mma_stmt} {{{out_register_names}}}, {{{a_register_names}}}, {{{b_register_names}}}, {{{c_register_names}}};\\n"
            : {out_operands}
            : {a_operands}, {b_operands}, {c_operands});
        """)
        code.raw("#endif")
        code.arg("d", f"{self.fragment_c_t}&")
        code.arg("a", f"{self.fragment_a_t} const &")
        code.arg("b", f"{self.fragment_b_t} const &")
        code.arg("c", f"{self.fragment_c_t} const &")
        return code

    async def __call__(self, d: ArrayPtr, a: ArrayPtr, b: ArrayPtr,
                       c: ArrayPtr):

        lane_id = cudasim.get_lane_id()
        warp_id = cudasim.get_warp_id()
        resource = cudasim.get_warp_resource()
        warp_data = await resource.gather(
            lane_id, (d, a, b, c),
            0)  # type: List[Tuple[ArrayPtr, ArrayPtr, ArrayPtr,ArrayPtr]]
        dabc = (self.dtype_a, self.dtype_b, self.dtype_c)
        dab = (self.dtype_a, self.dtype_b)

        if lane_id == 0:
            Ds = [x[0].data.numpy_view() for x in warp_data]
            As = [x[1].data.numpy_view() for x in warp_data]
            Bs = [x[2].data.numpy_view() for x in warp_data]
            Cs = [x[3].data.numpy_view() for x in warp_data]
            if self.shape == (8, 8, 4):
                w_off = [0, 4, 8, 12]
                # Ds_ten = np.stack(Ds)
                # Ds_ten[:] = 0
                # As_ten = np.stack(As)
                # Bs_ten = np.stack(Bs)
                # Cs_ten = np.stack(Cs)
                # MmaSyncTester.mma_test(tv.from_numpy(As_ten), tv.from_numpy(Bs_ten),
                #     tv.from_numpy(Cs_ten), tv.from_numpy(Ds_ten))
                # for i in range(len(Ds)):
                #     Ds[i][:] = Ds_ten[i]
                # https://docs.nvidia.com/cuda/parallel-thread-execution/index.html#warp-level-matrix-instructions-for-mma
                if not self.trans_a:
                    A_qp0 = np.stack(As[w_off[0]:w_off[0] + 4] +
                                     As[w_off[0] + 16:w_off[0] + 16 + 4])
                    A_qp1 = np.stack(As[w_off[1]:w_off[1] + 4] +
                                     As[w_off[1] + 16:w_off[1] + 16 + 4])
                    A_qp2 = np.stack(As[w_off[2]:w_off[2] + 4] +
                                     As[w_off[2] + 16:w_off[2] + 16 + 4])
                    A_qp3 = np.stack(As[w_off[3]:w_off[3] + 4] +
                                     As[w_off[3] + 16:w_off[3] + 16 + 4])
                else:
                    A_qp0 = np.concatenate([
                        np.stack(As[w_off[0]:w_off[0] + 4]).T,
                        np.stack(As[w_off[0] + 16:w_off[0] + 16 + 4]).T
                    ])
                    A_qp1 = np.concatenate([
                        np.stack(As[w_off[1]:w_off[1] + 4]).T,
                        np.stack(As[w_off[1] + 16:w_off[1] + 16 + 4]).T
                    ])
                    A_qp2 = np.concatenate([
                        np.stack(As[w_off[2]:w_off[2] + 4]).T,
                        np.stack(As[w_off[2] + 16:w_off[2] + 16 + 4]).T
                    ])
                    A_qp3 = np.concatenate([
                        np.stack(As[w_off[3]:w_off[3] + 4]).T,
                        np.stack(As[w_off[3] + 16:w_off[3] + 16 + 4]).T
                    ])
                if not self.trans_b:
                    B_qp0 = np.concatenate([
                        np.stack(Bs[w_off[0]:w_off[0] + 4]),
                        np.stack(Bs[w_off[0] + 16:w_off[0] + 16 + 4])
                    ],
                                           axis=1)
                    B_qp1 = np.concatenate([
                        np.stack(Bs[w_off[1]:w_off[1] + 4]),
                        np.stack(Bs[w_off[1] + 16:w_off[1] + 16 + 4])
                    ],
                                           axis=1)
                    B_qp2 = np.concatenate([
                        np.stack(Bs[w_off[2]:w_off[2] + 4]),
                        np.stack(Bs[w_off[2] + 16:w_off[2] + 16 + 4])
                    ],
                                           axis=1)
                    B_qp3 = np.concatenate([
                        np.stack(Bs[w_off[3]:w_off[3] + 4]),
                        np.stack(Bs[w_off[3] + 16:w_off[3] + 16 + 4])
                    ],
                                           axis=1)
                else:
                    B_qp0 = np.stack(Bs[w_off[0]:w_off[0] + 4] +
                                     Bs[w_off[0] + 16:w_off[0] + 16 + 4]).T
                    B_qp1 = np.stack(Bs[w_off[1]:w_off[1] + 4] +
                                     Bs[w_off[1] + 16:w_off[1] + 16 + 4]).T
                    B_qp2 = np.stack(Bs[w_off[2]:w_off[2] + 4] +
                                     Bs[w_off[2] + 16:w_off[2] + 16 + 4]).T
                    B_qp3 = np.stack(Bs[w_off[3]:w_off[3] + 4] +
                                     Bs[w_off[3] + 16:w_off[3] + 16 + 4]).T
                # print(A_qp0.shape, B_qp0.shape)

                # assume A always 8x4, B always 4x8
                D_qp0_res = (A_qp0 @ B_qp0)
                D_qp1_res = (A_qp1 @ B_qp1)
                D_qp2_res = (A_qp2 @ B_qp2)
                D_qp3_res = (A_qp3 @ B_qp3)
                C_res = [np.zeros_like(D_qp0_res) for _ in range(4)]
                if dabc == (dtypes.float16, dtypes.float16, dtypes.float32):
                    for qp_idx in range(4):
                        C_qp_res = C_res[qp_idx]
                        for lane_id_mma in range(w_off[qp_idx],
                                                 w_off[qp_idx] + 4):
                            for i in range(8):
                                row = (lane_id_mma & 0b1) + (i & 0b10)
                                col = (i & 0b100) + (lane_id_mma
                                                     & 0b10) + (i & 0b1)
                                C_qp_res[row, col] = Cs[lane_id_mma][i]
                        for lane_id_mma in range(w_off[qp_idx] + 16,
                                                 w_off[qp_idx] + 16 + 4):
                            for i in range(8):
                                row = (lane_id_mma & 0b1) + (i & 0b10) + 4
                                col = (i & 0b100) + (lane_id_mma
                                                     & 0b10) + (i & 0b1)
                                C_qp_res[row, col] = Cs[lane_id_mma][i]
                    C_qp0, C_qp1, C_qp2, C_qp3 = C_res
                else:
                    C_qp0 = np.stack(Cs[w_off[0]:w_off[0] + 4] +
                                     Cs[w_off[0] + 16:w_off[0] + 16 + 4])
                    C_qp1 = np.stack(Cs[w_off[1]:w_off[1] + 4] +
                                     Cs[w_off[1] + 16:w_off[1] + 16 + 4])
                    C_qp2 = np.stack(Cs[w_off[2]:w_off[2] + 4] +
                                     Cs[w_off[2] + 16:w_off[2] + 16 + 4])
                    C_qp3 = np.stack(Cs[w_off[3]:w_off[3] + 4] +
                                     Cs[w_off[3] + 16:w_off[3] + 16 + 4])
                D_qp0_res += C_qp0
                D_qp1_res += C_qp1
                D_qp2_res += C_qp2
                D_qp3_res += C_qp3

                D_res = [D_qp0_res, D_qp1_res, D_qp2_res, D_qp3_res]
                D_res = [ddd.astype(self.dtype_c.npdtype()) for ddd in D_res]
                if dabc == (dtypes.float16, dtypes.float16, dtypes.float32):
                    for qp_idx in range(4):
                        D_qp_res = D_res[qp_idx]
                        for lane_id_mma in range(w_off[qp_idx],
                                                 w_off[qp_idx] + 4):
                            for i in range(8):
                                row = (lane_id_mma & 0b1) + (i & 0b10)
                                col = (i & 0b100) + (lane_id_mma
                                                     & 0b10) + (i & 0b1)
                                Ds[lane_id_mma][i] = D_qp_res[row, col]
                        for lane_id_mma in range(w_off[qp_idx] + 16,
                                                 w_off[qp_idx] + 16 + 4):
                            for i in range(8):
                                row = (lane_id_mma & 0b1) + (i & 0b10) + 4
                                col = (i & 0b100) + (lane_id_mma
                                                     & 0b10) + (i & 0b1)
                                Ds[lane_id_mma][i] = D_qp_res[row, col]

                else:
                    for qp_idx in range(4):
                        D_qp_res = D_res[qp_idx]
                        for lane_id_mma in range(w_off[qp_idx],
                                                 w_off[qp_idx] + 4):
                            for i in range(8):
                                row = lane_id_mma % 4
                                col = i
                                Ds[lane_id_mma][i] = D_qp_res[row, col]
                        for lane_id_mma in range(w_off[qp_idx] + 16,
                                                 w_off[qp_idx] + 16 + 4):
                            for i in range(8):
                                row = lane_id_mma % 4 + 4
                                col = i
                                Ds[lane_id_mma][i] = D_qp_res[row, col]
            else:
                assert self.tensorop_desp is not None 
                a_map = self.tensorop_desp.a_map()
                b_map = self.tensorop_desp.b_map()
                c_map = self.tensorop_desp.c_map()

                mma_A = self.tensorop_desp.get_empty_a()
                mma_B = self.tensorop_desp.get_empty_b()
                mma_C = self.tensorop_desp.get_empty_c()
                As_mat = np.stack(As)
                Bs_mat = np.stack(Bs)
                Cs_mat = np.stack(Cs)

                for i in range(self.tensorop_desp.fragment_a_count):
                    mma_A[a_map[i, :, 0], a_map[i, :, 1]] = As_mat[:, i]
                for i in range(self.tensorop_desp.fragment_b_count):
                    mma_B[b_map[i, :, 0], b_map[i, :, 1]] = Bs_mat[:, i]
                for i in range(self.tensorop_desp.fragment_c_count):
                    mma_C[c_map[i, :, 0], c_map[i, :, 1]] = Cs_mat[:, i]
                mma_D = mma_A @ mma_B + mma_C
                for i in range(self.tensorop_desp.fragment_c_count):
                    for j in range(self.tensorop_desp.num_threads):
                        Ds[j][i] = mma_D[c_map[i, j, 0], c_map[i, j, 1]]
        # wait for compute finish
        await resource.wait()
        return

<|MERGE_RESOLUTION|>--- conflicted
+++ resolved
@@ -27,12 +27,8 @@
                  trans_b: bool,
                  trans_c: bool,
                  min_sm: Tuple[int, int],
-<<<<<<< HEAD
                  num_threads: int = 32,
                  satfinite: bool = False) -> None:
-=======
-                 num_threads: int = 32) -> None:
->>>>>>> 8e5bde34
         self.shape = shape 
 
         self.dtype_ab = dtype_ab
@@ -42,17 +38,12 @@
         self.trans_c = trans_c
         self.min_sm = min_sm
         self.num_threads = num_threads
-<<<<<<< HEAD
         self.satfinite = satfinite
-=======
-
->>>>>>> 8e5bde34
         self.lane_ids = np.arange(num_threads, dtype=np.int32)
 
         self.mn = shape[0] * shape[1]
         self.km = shape[2] * shape[0]
         self.kn = shape[2] * shape[1]
-<<<<<<< HEAD
         self.shape_a = [shape[0], shape[2]]
         # if trans_a:
         #     self.shape_a = self.shape_a[::-1]
@@ -63,8 +54,6 @@
         # if trans_c:
         #     self.shape_c = self.shape_c[::-1]
 
-=======
->>>>>>> 8e5bde34
         self.fragment_c_count = self.mn // self.num_threads
         self.fragment_a_count = self.km // self.num_threads
         self.fragment_b_count = self.kn // self.num_threads
@@ -80,7 +69,6 @@
         layout_a = "col" if self.trans_a else "row"
         layout_b = "col" if self.trans_b else "row"
         mma_stmt += f".{layout_a}.{layout_b}"
-<<<<<<< HEAD
         if self.satfinite:
             mma_stmt += ".satfinite"
         mma_stmt += f".{self.dtype_c.shortcut()}.{self.dtype_ab.shortcut()}.{self.dtype_ab.shortcut()}.{self.dtype_c.shortcut()}"
@@ -102,10 +90,6 @@
         dtype_str = f"{self.dtype_ab.shortcut()},{self.dtype_ab.shortcut()},{self.dtype_c.shortcut()}"
         return TensorOp((self.shape[0], self.shape[1], self.shape[2]), dtype_str)
 
-=======
-        return mma_stmt
-
->>>>>>> 8e5bde34
     def a_map(self):
         return self._map_a
 
@@ -165,15 +149,12 @@
             self._map_c[i, :, 1] = self.tid_in_group * 2 + (i & 0x1)
 
 
-<<<<<<< HEAD
     def a_sim_dtype(self):
         return np.float32
 
     def b_sim_dtype(self):
         return np.float32
 
-=======
->>>>>>> 8e5bde34
 class MmaM16N8K8F16(MmaLayoutDespBase):
     # https://docs.nvidia.com/cuda/parallel-thread-execution/index.html#warp-level-matrix-fragment-mma-1688
     def __init__(self, dtype_ab: dtypes.DType, dtype_c: dtypes.DType, min_sm: Tuple[int, int]) -> None:
@@ -199,11 +180,7 @@
 class MmaM16N8K8F32(MmaLayoutDespBase):
     # https://docs.nvidia.com/cuda/parallel-thread-execution/index.html#warp-level-matrix-fragment-mma-1688
     def __init__(self, min_sm: Tuple[int, int]) -> None:
-<<<<<<< HEAD
         super().__init__(seq(16, 8, 8), dtypes.tf32, dtypes.float32, False, True, False, min_sm)
-=======
-        super().__init__(seq(16, 8, 8), dtypes.float32, dtypes.float32, False, True, False, min_sm)
->>>>>>> 8e5bde34
         for i in range(self.fragment_a_count):
             self._map_a[i, :, 0] = self.gid + 8 * (i & 0x1)
             self._map_a[i, :, 1] = self.tid_in_group + 4 * (i >> 1)
@@ -213,15 +190,12 @@
         for i in range(self.fragment_c_count):
             self._map_c[i, :, 0] = self.gid + 8 * (i >> 1)
             self._map_c[i, :, 1] = self.tid_in_group * 2 + (i & 0x1)
-<<<<<<< HEAD
             
     def a_sim_dtype(self):
         return np.float32
 
     def b_sim_dtype(self):
         return np.float32
-=======
->>>>>>> 8e5bde34
 
 class MmaM16N8K16F16(MmaLayoutDespBase):
     # https://docs.nvidia.com/cuda/parallel-thread-execution/index.html#warp-level-matrix-fragment-mma-1688
@@ -282,11 +256,7 @@
 class MmaM16N8K32I8(MmaLayoutDespBase):
     # https://docs.nvidia.com/cuda/parallel-thread-execution/index.html#warp-level-matrix-fragment-mma-16816-i8
     def __init__(self, dtype_ab: dtypes.DType, dtype_c: dtypes.DType, min_sm: Tuple[int, int]) -> None:
-<<<<<<< HEAD
         super().__init__(seq(16, 8, 32), dtype_ab, dtype_c, False, True, False, min_sm)
-=======
-        super().__init__(seq(16, 8, 64), dtype_ab, dtype_c, False, True, False, min_sm)
->>>>>>> 8e5bde34
         for i in range(self.fragment_a_count):
             self._map_a[i, :, 0] = self.gid + 8 * ((i >> 2) & 0x1)
             self._map_a[i, :, 1] = self.tid_in_group * 4 + (i & 0x3) + 16 * (i >> 3)
@@ -323,12 +293,8 @@
     ((8, 8, 32), dtypes.int8, dtypes.int32): MmaM8N8KX(32, dtypes.int8, dtypes.int32, (7, 5)),
     ((8, 8, 32), dtypes.uint8, dtypes.int32): MmaM8N8KX(32, dtypes.uint8, dtypes.int32, (7, 5)),
 
-<<<<<<< HEAD
     # ((16, 8, 4), dtypes.float32, dtypes.float32): MmaM16N8K4(dtypes.float32, dtypes.float32),
     ((16, 8, 4), dtypes.tf32, dtypes.float32): MmaM16N8K4(dtypes.tf32, dtypes.float32),
-=======
-    ((16, 8, 4), dtypes.float32, dtypes.float32): MmaM16N8K4(dtypes.float32, dtypes.float32),
->>>>>>> 8e5bde34
 
     ((16, 8, 8), dtypes.float16, dtypes.float16): MmaM16N8K8F16(dtypes.float16, dtypes.float16, (7, 5)),
     ((16, 8, 8), dtypes.float16, dtypes.float32): MmaM16N8K8F16(dtypes.float16, dtypes.float32, (7, 5)),
@@ -336,11 +302,7 @@
     ((16, 8, 8), dtypes.bfloat16, dtypes.float16): MmaM16N8K8F16(dtypes.bfloat16, dtypes.float16, (8, 0)),
     ((16, 8, 8), dtypes.bfloat16, dtypes.float32): MmaM16N8K8F16(dtypes.bfloat16, dtypes.float32, (8, 0)),
 
-<<<<<<< HEAD
     # ((16, 8, 8), dtypes.float32, dtypes.float32): MmaM16N8K8F32((8, 0)),
-=======
-    ((16, 8, 8), dtypes.float32, dtypes.float32): MmaM16N8K8F32((8, 0)),
->>>>>>> 8e5bde34
     ((16, 8, 8), dtypes.tf32, dtypes.float32): MmaM16N8K8F32((8, 0)),
 
     ((16, 8, 16), dtypes.float16, dtypes.float16): MmaM16N8K16F16(dtypes.float16, dtypes.float16, (7, 5)),
@@ -349,22 +311,11 @@
     ((16, 8, 16), dtypes.bfloat16, dtypes.float16): MmaM16N8K16F16(dtypes.bfloat16, dtypes.float16, (8, 0)),
     ((16, 8, 16), dtypes.bfloat16, dtypes.float32): MmaM16N8K16F16(dtypes.bfloat16, dtypes.float32, (8, 0)),
     
-<<<<<<< HEAD
     ((16, 8, 16), dtypes.int8, dtypes.int32): MmaM16N8K16I8(dtypes.int8, dtypes.int32, (7, 5)),
     ((16, 8, 16), dtypes.uint8, dtypes.int32): MmaM16N8K16I8(dtypes.uint8, dtypes.int32, (7, 5)),
 
     ((16, 8, 32), dtypes.int4, dtypes.int32): MmaM16N8K32I4(dtypes.int4, dtypes.int32, (7, 5)),
     ((16, 8, 32), dtypes.uint4, dtypes.int32): MmaM16N8K32I4(dtypes.uint4, dtypes.int32, (7, 5)),
-=======
-    ((16, 8, 16), dtypes.int8, dtypes.int32): MmaM16N8K16I8(dtypes.int8, dtypes.int32, (8, 0)),
-    ((16, 8, 16), dtypes.uint8, dtypes.int32): MmaM16N8K16I8(dtypes.uint8, dtypes.int32, (8, 0)),
-
-    ((16, 8, 32), dtypes.int4, dtypes.int32): MmaM16N8K32I4(dtypes.int4, dtypes.int32, (7, 5)),
-    ((16, 8, 32), dtypes.uint4, dtypes.int32): MmaM16N8K32I4(dtypes.uint4, dtypes.int32, (7, 5)),
-
-    ((16, 8, 32), dtypes.int8, dtypes.int32): MmaM16N8K32I8(dtypes.int8, dtypes.int32, (8, 0)),
-    ((16, 8, 32), dtypes.uint8, dtypes.int32): MmaM16N8K32I8(dtypes.uint8, dtypes.int32, (8, 0)),
->>>>>>> 8e5bde34
     
     ((16, 8, 64), dtypes.int4, dtypes.int32): MmaM16N8K64I4(dtypes.int4, dtypes.int32, (7, 5)),
     ((16, 8, 64), dtypes.uint4, dtypes.int32): MmaM16N8K64I4(dtypes.uint4, dtypes.int32, (7, 5)),
