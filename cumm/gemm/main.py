# Copyright 2021 Yan Yan
#
# Licensed under the Apache License, Version 2.0 (the "License");
# you may not use this file except in compliance with the License.
# You may obtain a copy of the License at
#
#     http://www.apache.org/licenses/LICENSE-2.0
#
# Unless required by applicable law or agreed to in writing, software
# distributed under the License is distributed on an "AS IS" BASIS,
# WITHOUT WARRANTIES OR CONDITIONS OF ANY KIND, either express or implied.
# See the License for the specific language governing permissions and
# limitations under the License.

import asyncio
import enum
import os
import sys
from functools import partial
from pathlib import Path
from typing import Any, Callable, Dict, List, Optional, Tuple, Union

import numpy as np
import pccm
from ccimport import compat
from pccm.core import CodeFormatter, FunctionCode

# from myclang import clangformat
from cumm import cudasim, dtypes
from cumm import tensorview as tv
from cumm.common import (CummNVRTCLib, GemmBasic, GemmBasicHost, PyBind11, TensorView,
                         TensorViewKernel)
from cumm.constants import CUTLASS_MODE
from cumm.core_cc.csrc.arrayref import ArrayPtr
from cumm.gemm import codeops, kernel
from cumm.gemm.algospec.core import GemmAlgo, ShuffleStrideType, TensorOp
from cumm.gemm.core import MetaArray, array_type, metaseq, seq
from cumm.gemm.core.metaarray import MetaArray
from cumm.gemm.utils import GemmUtilsCPU
from cumm.gemm.constants import NVRTCMode
from cumm.gemm.nvrtc_code import nvrtc_gemm_template

class GemmAlgoParams(object):
    def __init__(
            self,
            ts: Tuple[int, int, int],
            wts: Tuple[int, int, int],
            num_stage: int,
            dtype_shorts: str,
            trans_a: bool,
            trans_b: bool,
            trans_c: bool,
            algo: kernel.GemmAlgo,
            tensorop: Optional[kernel.TensorOp] = None,
            splitk_serial: bool = False,
            splitk_parallel: bool = False,
            shuffle_stride: ShuffleStrideType = ShuffleStrideType.NoShuffle,
            access_per_vector: int = 1,
            is_nvrtc: bool = False):
        self.ts = MetaArray(*ts)
        self.wts = MetaArray(*wts)
        self.num_stage = num_stage
        dtype_abcac = [
            dtypes.get_dtype_by_shortcut(s.strip())
            for s in dtype_shorts.split(",")
        ]
        assert len(dtype_abcac) == 5

        self.dtype_a = dtype_abcac[0]
        self.dtype_b = dtype_abcac[1]
        self.dtype_c = dtype_abcac[2]

        self.dtype_acc = dtype_abcac[3]
        self.dtype_comp = dtype_abcac[4]
        self.trans_a = trans_a
        self.trans_b = trans_b
        self.trans_c = trans_c
        self.algo = algo
        self.tensorop = tensorop
        self.splitk_serial = splitk_serial
        self.splitk_parallel = splitk_parallel
        self.shuffle_stride = shuffle_stride
        self.access_per_vector = access_per_vector
        self.is_nvrtc = is_nvrtc


    def support_splitk(self):
        return self.splitk_serial or self.splitk_parallel

    def skipped(self):
        if self.dtype_a == dtypes.int8:
            if self.tensorop is not None:
                if (self.trans_a or not self.trans_b):
                    return True
        return False

def gen_gemm_params(
        ts,
        wts,
        stage: int,
        dtypes_string: str,
        algo: kernel.GemmAlgo,
        tensorop: Optional[kernel.TensorOp],
        splitk_serial: bool = False,
        splitk_parallel: bool = False,
        shuffle_stride: ShuffleStrideType = ShuffleStrideType.NoShuffle):
    res = []
    for ta in [False, True]:
        for tb in [False, True]:
            for tc in [False]:
                p = GemmAlgoParams(ts, wts, stage, dtypes_string, ta, tb, tc, algo, tensorop)
                if not p.skipped():
                    res.append(p)
    # for ta in [True]:
    #     for tb in [False]:
    #         for tc in [False]:
    #             p = GemmAlgoParams(ts, wts, stage, dtypes_string, ta, tb, tc,
    #                                algo, tensorop, splitk_serial,
    #                                splitk_parallel, shuffle_stride)
    #             if not p.skipped():
    #                 res.append(p)

    return res


def gen_shuffle_params(ts, wts, dss: List[str], stage: int,
                       algo: kernel.GemmAlgo,
                       tensorop: Optional[kernel.TensorOp]):
    res: List[GemmAlgoParams] = []
    for ds in dss:
        for tb in [False, True]:
            p = GemmAlgoParams(ts, wts, stage, ds, False, tb, False, algo,
                               tensorop, False, False,
                               ShuffleStrideType.ShuffleAC)
            if not p.skipped():
                res.append(p)
        p = GemmAlgoParams(ts, wts, stage, ds, True, False, False, algo,
                           tensorop, True, False, ShuffleStrideType.ShuffleAB)
        if not p.skipped():
            res.append(p)
    return res


def gen_shuffle_params_v2(ts, wts, dss: List[str], ds_for_sab: str, stage: int,
                          algo: kernel.GemmAlgo,
                          tensorop: Optional[kernel.TensorOp],
                    is_nvrtc: bool = False):
    res: List[GemmAlgoParams] = []
    for ds in dss:
        for tb in [False, True]:
            p = GemmAlgoParams(ts, wts, stage, ds, False, tb, False, algo,
                               tensorop, False, False,
                               ShuffleStrideType.ShuffleAC, 
                               is_nvrtc=is_nvrtc)
            if not p.skipped():
                res.append(p)
    if ds_for_sab:
        p = GemmAlgoParams(ts, wts, stage, ds_for_sab, True, False, False,
                           algo, tensorop, True, False,
                           ShuffleStrideType.ShuffleAB,
                           is_nvrtc=is_nvrtc)
        if not p.skipped():
            res.append(p)
    return res


def gen_gemm_params_rowmajor_c(ts,
                               wts,
                               stage: int,
                               dtypes_string: str,
                               algo: kernel.GemmAlgo,
                               tensorop: Optional[kernel.TensorOp],
                               splitk_serial: bool = False,
                               splitk_parallel: bool = False):
    res = []
    for ta in [False]:
        for tb in [False]:
            for tc in [False]:
                p = GemmAlgoParams(ts, wts, stage, dtypes_string, ta, tb, tc,
                                   algo, tensorop, splitk_serial,
                                   splitk_parallel)
                if not p.skipped():
                    res.append(p)
    return res


def gen_gemm_params_colrowrow(ts,
                               wts,
                               stage: int,
                               dtypes_string: str,
                               algo: kernel.GemmAlgo,
                               tensorop: Optional[kernel.TensorOp],
                               splitk_serial: bool = False,
                               splitk_parallel: bool = False):
    res = []
    for ta in [True]:
        for tb in [False]:
            for tc in [False]:
                p = GemmAlgoParams(ts, wts, stage, dtypes_string, ta, tb, tc,
                                   algo, tensorop, splitk_serial,
                                   splitk_parallel)
                if not p.skipped():
                    res.append(p)
    return res


def gen_gemm_params_xxrow(ts,
                            wts,
                            stage: int,
                            dtypes_string: str,
                            algo: kernel.GemmAlgo,
                            tensorop: Optional[kernel.TensorOp],
                            splitk_serial: bool = False,
                            splitk_parallel: bool = False):
    res = []
    for ta in [True, False]:
        for tb in [True, False]:
            for tc in [False]:
                p = GemmAlgoParams(ts, wts, stage, dtypes_string, ta, tb, tc,
                                   algo, tensorop, splitk_serial,
                                   splitk_parallel)
                if not p.skipped():
                    res.append(p)
    return res


def gen_gemm_params_rowcolrow(ts,
                               wts,
                               stage: int,
                               dtypes_string: str,
                               algo: kernel.GemmAlgo,
                               tensorop: Optional[kernel.TensorOp],
                               splitk_serial: bool = False,
                               splitk_parallel: bool = False):
    res = []
    for ta in [False]:
        for tb in [True]:
            for tc in [False]:
                p = GemmAlgoParams(ts, wts, stage, dtypes_string, ta, tb, tc,
                                   algo, tensorop, splitk_serial,
                                   splitk_parallel)
                if not p.skipped():
                    res.append(p)
    return res

def gen_gemm_params_colcolrow(ts,
                               wts,
                               stage: int,
                               dtypes_string: str,
                               algo: kernel.GemmAlgo,
                               tensorop: Optional[kernel.TensorOp],
                               splitk_serial: bool = False,
                               splitk_parallel: bool = False):
    res = []
    for ta in [True]:
        for tb in [True]:
            for tc in [False]:
                p = GemmAlgoParams(ts, wts, stage, dtypes_string, ta, tb, tc,
                                   algo, tensorop, splitk_serial,
                                   splitk_parallel)
                if not p.skipped():
                    res.append(p)
    return res

def gen_gemm_params_colrowcol_c(ts,
                               wts,
                               stage: int,
                               dtypes_string: str,
                               algo: kernel.GemmAlgo,
                               tensorop: Optional[kernel.TensorOp],
                               splitk_serial: bool = False,
                               splitk_parallel: bool = False):
    res = []
    for ta in [True]:
        for tb in [False]:
            for tc in [False]:
                p = GemmAlgoParams(ts, wts, stage, dtypes_string, ta, tb, tc,
                                   algo, tensorop, splitk_serial,
                                   splitk_parallel)
                if not p.skipped():
                    res.append(p)
    return res

def gen_gemm_kernels(params: GemmAlgoParams,
                     nvrtc_mode: NVRTCMode = NVRTCMode.Disabled):
    return kernel.GemmKernel(params.ts,
                             params.wts,
                             params.num_stage,
                             dtype_a=params.dtype_a,
                             dtype_b=params.dtype_b,
                             dtype_c=params.dtype_c,
                             dtype_acc=params.dtype_acc,
                             dtype_comp=params.dtype_comp,
                             trans_a=params.trans_a,
                             trans_b=params.trans_b,
                             trans_c=params.trans_c,
                             algo=params.algo,
                             tensorop=params.tensorop,
                             splitk_serial=params.splitk_serial,
                             splitk_parallel=params.splitk_parallel,
                             shuffle_stride=params.shuffle_stride,
                             access_per_vector=params.access_per_vector,
                             nvrtc_mode=nvrtc_mode)


class SpconvKernel(pccm.Class):
    def __init__(self):
        super().__init__()
        self.add_include("spconv/minkowski.cu.h")




# class NVRTCParams(pccm.Class, pccm.pybind.PybindClassMixin):
#     def __init__(self):
#         super().__init__()
#         self.add_dependency(CummNVRTCLib, TensorView)
#         self.add_pybind_member("cumodule",
#                                "std::shared_ptr<tv::NVRTCModule>",
#                                "std::shared_ptr<tv::NVRTCModule>{}",
#                                pyanno="cumm.tensorview.NVRTCModule")
#         self.add_pybind_member("kernel_name", "std::string")
#         self.add_pybind_member("init_kernel_name", "std::string", "\"\"")
#         self.add_pybind_member("param_size", "int", "-1")
#         self.add_pybind_member("param_storage", "tv::Tensor", "tv::Tensor()")
#         self.add_pybind_member("param_storage_cpu", "tv::Tensor",
#                                "tv::Tensor()")

#         self.add_pybind_member("num_threads", "int", "-1")
#         self.add_pybind_member("smem_size", "int", "-1")
#         self.add_pybind_member("mode", "int", f"{NVRTCMode.Disabled.value}")
#         self.add_pybind_member("constant_name", "std::string", "\"\"")

#     @pccm.pybind.mark
#     @pccm.constructor
#     def dtor(self):
#         return pccm.code()



SHUFFLE_SIMT_PARAMS: List[GemmAlgoParams] = [
    *gen_shuffle_params(
        (64, 128, 32), (32, 64, 32), ["s8,s8,s8,s32,s32", "s8,s8,s32,s32,s32"],
        2, kernel.GemmAlgo.SimtDP4A, None),
    *gen_shuffle_params(
        (128, 64, 32), (64, 32, 32), ["s8,s8,s8,s32,s32", "s8,s8,s32,s32,s32"],
        2, kernel.GemmAlgo.SimtDP4A, None),
    *gen_shuffle_params(
        (128, 128, 32),
        (32, 64, 32), ["s8,s8,s8,s32,s32", "s8,s8,s32,s32,s32"], 2,
        kernel.GemmAlgo.SimtDP4A, None),
    *gen_shuffle_params(
        (128, 128, 32),
        (64, 32, 32), ["s8,s8,s8,s32,s32", "s8,s8,s32,s32,s32"], 2,
        kernel.GemmAlgo.SimtDP4A, None),
    *gen_shuffle_params(
        (64, 64, 32), (32, 32, 32), ["s8,s8,s8,s32,s32", "s8,s8,s32,s32,s32"],
        2, kernel.GemmAlgo.SimtDP4A, None),
    *gen_shuffle_params(
        (64, 256, 8),
        (32, 64, 8), ["f32,f32,f32,f32,f32"], 2, kernel.GemmAlgo.Simt, None),
    *gen_shuffle_params(
        (64, 256, 8),
        (64, 32, 8), ["f32,f32,f32,f32,f32"], 2, kernel.GemmAlgo.Simt, None),
    *gen_shuffle_params(
        (32, 128, 16),
        (32, 32, 8), ["f32,f32,f32,f32,f32"], 2, kernel.GemmAlgo.Simt, None),
    *gen_shuffle_params(
        (32, 512, 8),
        (32, 64, 8), ["f32,f32,f32,f32,f32"], 2, kernel.GemmAlgo.Simt, None),
    *gen_shuffle_params(
        (128, 128, 8),
        (64, 32, 8), ["f32,f32,f32,f32,f32"], 2, kernel.GemmAlgo.Simt, None),
    *gen_shuffle_params(
        (128, 128, 8),
        (32, 64, 8), ["f32,f32,f32,f32,f32"], 2, kernel.GemmAlgo.Simt, None),
    *gen_shuffle_params(
        (64, 128, 8),
        (32, 64, 8), ["f32,f32,f32,f32,f32"], 2, kernel.GemmAlgo.Simt, None),
    *gen_shuffle_params(
        (64, 128, 8),
        (64, 32, 8), ["f32,f32,f32,f32,f32"], 2, kernel.GemmAlgo.Simt, None),
    *gen_shuffle_params(
        (128, 64, 8),
        (32, 64, 8), ["f32,f32,f32,f32,f32"], 2, kernel.GemmAlgo.Simt, None),
    *gen_shuffle_params(
        (128, 64, 8),
        (64, 32, 8), ["f32,f32,f32,f32,f32"], 2, kernel.GemmAlgo.Simt, None),
    *gen_shuffle_params(
        (64, 64, 8),
        (32, 32, 8), ["f32,f32,f32,f32,f32"], 2, kernel.GemmAlgo.Simt, None),
    *gen_shuffle_params(
        (32, 64, 16),
        (32, 32, 8), ["f32,f32,f32,f32,f32"], 2, kernel.GemmAlgo.Simt, None),
    *gen_shuffle_params(
        (64, 32, 16),
        (32, 32, 8), ["f32,f32,f32,f32,f32"], 2, kernel.GemmAlgo.Simt, None),
    *gen_shuffle_params(
        (32, 32, 32),
        (32, 32, 8), ["f32,f32,f32,f32,f32"], 2, kernel.GemmAlgo.Simt, None),
    # fall back kernels if mat is misaligned for half
    *gen_shuffle_params(
        (128, 128, 8),
        (32, 64, 8), ["f16,f16,f16,f16,f16", "f16,f16,f16,f32,f32"], 2,
        kernel.GemmAlgo.Simt, None),
    *gen_shuffle_params(
        (32, 64, 32),
        (32, 32, 8), ["f16,f16,f16,f16,f16", "f16,f16,f16,f32,f32"], 2,
        kernel.GemmAlgo.Simt, None),
    *gen_shuffle_params(
        (32, 32, 32),
        (32, 32, 8), ["f16,f16,f16,f16,f16", "f16,f16,f16,f32,f32"], 2,
        kernel.GemmAlgo.Simt, None),
    *gen_shuffle_params(
        (64, 64, 16),
        (32, 32, 8), ["f16,f16,f16,f16,f16", "f16,f16,f16,f32,f32"], 2,
        kernel.GemmAlgo.Simt, None),
    *gen_shuffle_params(
        (64, 128, 16),
        (32, 64, 8), ["f16,f16,f16,f16,f16", "f16,f16,f16,f32,f32"], 2,
        kernel.GemmAlgo.Simt, None),
    *gen_shuffle_params(
        (64, 64, 8),
        (32, 32, 8), ["f16,f16,f16,f16,f16", "f16,f16,f16,f32,f32"], 2,
        kernel.GemmAlgo.Simt, None),
]

SHUFFLE_VOLTA_PARAMS: List[GemmAlgoParams] = [
    *gen_shuffle_params(
        (64, 64, 32),
        (32, 32, 32), ["f16,f16,f16,f16,f16", "f16,f16,f16,f32,f32"], 2,
        kernel.GemmAlgo.Volta, TensorOp((8, 8, 4))),
    *gen_shuffle_params(
        (128, 128, 32),
        (64, 64, 32), ["f16,f16,f16,f16,f16", "f16,f16,f16,f32,f32"], 2,
        kernel.GemmAlgo.Volta, TensorOp((8, 8, 4))),
    *gen_shuffle_params(
        (128, 256, 32),
        (64, 64, 32), ["f16,f16,f16,f16,f16", "f16,f16,f16,f32,f32"], 2,
        kernel.GemmAlgo.Volta, TensorOp((8, 8, 4))),
    *gen_shuffle_params(
        (256, 128, 32),
        (64, 64, 32), ["f16,f16,f16,f16,f16", "f16,f16,f16,f32,f32"], 2,
        kernel.GemmAlgo.Volta, TensorOp((8, 8, 4))),
    *gen_shuffle_params(
        (128, 64, 32),
        (64, 32, 32), ["f16,f16,f16,f16,f16", "f16,f16,f16,f32,f32"], 2,
        kernel.GemmAlgo.Volta, TensorOp((8, 8, 4))),
    *gen_shuffle_params(
        (64, 128, 32),
        (32, 64, 32), ["f16,f16,f16,f16,f16", "f16,f16,f16,f32,f32"], 2,
        kernel.GemmAlgo.Volta, TensorOp((8, 8, 4))),
]
# SHUFFLE_VOLTA_PARAMS = []
SHUFFLE_TURING_PARAMS: List[GemmAlgoParams] = [
    *gen_shuffle_params(
        (64, 64, 32),
        (32, 32, 32), ["f16,f16,f16,f16,f16", "f16,f16,f16,f32,f32"], 2,
        kernel.GemmAlgo.Turing, TensorOp((16, 8, 8))),
    *gen_shuffle_params(
        (128, 128, 32),
        (32, 64, 32), ["f16,f16,f16,f16,f16", "f16,f16,f16,f32,f32"], 2,
        kernel.GemmAlgo.Turing, TensorOp((16, 8, 8))),
    *gen_shuffle_params(
        (128, 128, 32),
        (64, 32, 32), ["f16,f16,f16,f16,f16", "f16,f16,f16,f32,f32"], 2,
        kernel.GemmAlgo.Turing, TensorOp((16, 8, 8))),
    *gen_shuffle_params(
        (64, 64, 64),
        (32, 32, 32), ["f16,f16,f16,f16,f16", "f16,f16,f16,f32,f32"], 2,
        kernel.GemmAlgo.Turing, TensorOp((16, 8, 8))),
    *gen_shuffle_params(
        (64, 128, 64),
        (32, 64, 32), ["f16,f16,f16,f16,f16", "f16,f16,f16,f32,f32"], 2,
        kernel.GemmAlgo.Turing, TensorOp((16, 8, 8))),
    *gen_shuffle_params(
        (128, 256, 32),
        (64, 64, 32), ["f16,f16,f16,f16,f16", "f16,f16,f16,f32,f32"], 2,
        kernel.GemmAlgo.Turing, TensorOp((16, 8, 8))),
    *gen_shuffle_params(
        (256, 128, 32),
        (64, 64, 32), ["f16,f16,f16,f16,f16", "f16,f16,f16,f32,f32"], 2,
        kernel.GemmAlgo.Turing, TensorOp((16, 8, 8))),
    *gen_shuffle_params(
        (128, 64, 32),
        (64, 32, 32), ["f16,f16,f16,f16,f16", "f16,f16,f16,f32,f32"], 2,
        kernel.GemmAlgo.Turing, TensorOp((16, 8, 8))),
    *gen_shuffle_params(
        (64, 128, 32),
        (32, 64, 32), ["f16,f16,f16,f16,f16", "f16,f16,f16,f32,f32"], 2,
        kernel.GemmAlgo.Turing, TensorOp((16, 8, 8))),
    *gen_shuffle_params(
        (64, 64, 32), (32, 32, 32), ["s8,s8,s8,s32,s32", "s8,s8,s32,s32,s32"],
        2, kernel.GemmAlgo.Turing, TensorOp((8, 8, 16))),
    *gen_shuffle_params(
        (128, 128, 32),
        (32, 64, 32), ["s8,s8,s8,s32,s32", "s8,s8,s32,s32,s32"], 2,
        kernel.GemmAlgo.Turing, TensorOp((8, 8, 16))),
    *gen_shuffle_params(
        (128, 128, 32),
        (64, 32, 32), ["s8,s8,s8,s32,s32", "s8,s8,s32,s32,s32"], 2,
        kernel.GemmAlgo.Turing, TensorOp((8, 8, 16))),
    *gen_shuffle_params(
        (128, 256, 32),
        (64, 64, 32), ["s8,s8,s8,s32,s32", "s8,s8,s32,s32,s32"], 2,
        kernel.GemmAlgo.Turing, TensorOp((8, 8, 16))),
    *gen_shuffle_params(
        (256, 128, 32),
        (64, 64, 32), ["s8,s8,s8,s32,s32", "s8,s8,s32,s32,s32"], 2,
        kernel.GemmAlgo.Turing, TensorOp((8, 8, 16))),
    *gen_shuffle_params(
        (128, 64, 32), (64, 32, 32), ["s8,s8,s8,s32,s32", "s8,s8,s32,s32,s32"],
        2, kernel.GemmAlgo.Turing, TensorOp((8, 8, 16))),
    *gen_shuffle_params(
        (64, 128, 32), (32, 64, 32), ["s8,s8,s8,s32,s32", "s8,s8,s32,s32,s32"],
        2, kernel.GemmAlgo.Turing, TensorOp((8, 8, 16))),
]
# SHUFFLE_TURING_PARAMS = []


class GemmMainUnitTest(pccm.ParameterizedClass):
    def __init__(self, gemm_params: Optional[List[GemmAlgoParams]] = None):
        super().__init__()
        self.add_dependency(TensorView, GemmBasic, GemmBasicHost)
        if gemm_params is None:
            is_debug = os.getenv("CUMM_DEBUG", None)
            if is_debug is not None and is_debug == "1":
                simt_params = [
                    # *gen_gemm_params((64, 128, 32), (32, 64, 32), 2, "s8,s8,s32,s32,s32", kernel.GemmAlgo.SimtDP4A, None),
                    # *gen_gemm_params((64, 64, 16),
                    #                  (32, 32, 16), 2, "f16,f16,f16,f16,f16",
                    #                  kernel.GemmAlgo.Simt, None),
                    # *gen_gemm_params((64, 64, 32),
                    #                  (32, 32, 32), 2, "s8,s8,s32,s32,s32",
                    #                  kernel.GemmAlgo.SimtDP4A, None),
                    # *gen_gemm_params((64, 64, 8),
                    #                  (64, 64, 8), 2, "f32,f32,f32,f32,f32",
                    #                  kernel.GemmAlgo.Simt, None),
                    # *gen_gemm_params((128, 128, 8),
                    #                 (32, 64, 8), 2, "f32,f32,f32,f32,f32",
                    #                 kernel.GemmAlgo.Simt, None, shuffle_stride=ShuffleStrideType.ShuffleAB, splitk_serial=True),
                    # *gen_gemm_params((32, 128, 16),
                    #                 (32, 32, 8), 2, "f32,f32,f32,f32,f32",
                    #                 kernel.GemmAlgo.Simt, None, splitk_serial=True),
                    # *gen_shuffle_params(
                    #     (64, 32, 16),
                    #     (32, 32, 8), ["f32,f32,f32,f32,f32"], 2, kernel.GemmAlgo.Simt, None),
                    # *gen_shuffle_params(
                    #     (32, 512, 8),
                    #     (32, 64, 8), ["f32,f32,f32,f32,f32"], 2, kernel.GemmAlgo.Simt, None),
                    # *gen_shuffle_params(
                    #     (64, 32, 16),
                    #     (32, 32, 8), ["f32,f32,f32,f32,f32"], 2, kernel.GemmAlgo.Simt, None),
                    # *gen_gemm_params((32, 512, 8),
                    #                 (32, 64, 8), 2, "f32,f32,f32,f32,f32",
                    #                 kernel.GemmAlgo.Simt, None, splitk_serial=True),

                    # *gen_gemm_params((32, 128, 16),
                    #                  (32, 32, 8), 2, "f32,f32,f32,f32,f32",
                    #                  kernel.GemmAlgo.Simt, None),
                    # *gen_gemm_params((64, 128, 32),
                    #                  (32, 64, 32), 2, "s8,s8,s32,s32,s32",
                    #                  kernel.GemmAlgo.SimtDP4A, None, shuffle_stride=ShuffleStrideType.ShuffleAC),
                    # *gen_gemm_params((32, 32, 32),
                    #                  (32, 32, 8), 2, "f32,f32,f32,f32,f32",
                    #                  kernel.GemmAlgo.Simt, None, shuffle_stride=ShuffleStrideType.ShuffleAC, splitk_serial=False),
                    # *gen_gemm_params((128, 64, 32),
                    #                  (64, 32, 32), 2, "s8,s8,s32,s32,s32",
                    #                  kernel.GemmAlgo.SimtDP4A, None, shuffle_stride=ShuffleStrideType.ShuffleAC, splitk_serial=False),

                    # *gen_gemm_params_rowmajor_c((8, 32, 8), (8, 32, 8), 2, "f32,f32,f32,f32,f32", kernel.GemmAlgo.Simt, None),
                    # *gen_gemm_params_rowmajor_c((16, 32, 8), (16, 32, 8), 2, "f32,f32,f32,f32,f32", kernel.GemmAlgo.Simt, None),
                    # *gen_gemm_params_rowmajor_c((8, 32, 8), (8, 16, 8), 2, "f32,f32,f32,f32,f32", kernel.GemmAlgo.Simt, None),
                    # *gen_gemm_params_rowmajor_c((8, 64, 8), (8, 32, 8), 2, "f32,f32,f32,f32,f32", kernel.GemmAlgo.Simt, None),
                    # *gen_gemm_params_rowmajor_c((16, 32, 8), (16, 16, 8), 2, "f32,f32,f32,f32,f32", kernel.GemmAlgo.Simt, None),
                    # *gen_gemm_params_rowmajor_c((64, 128, 8), (32, 32, 8), 2, "f32,f32,f32,f32,f32", kernel.GemmAlgo.Simt, None),
                    # *gen_gemm_params_rowmajor_c((128, 128, 8), (32, 64, 8), 2, "f16,f16,f16,f16,f16", kernel.GemmAlgo.Simt, None),
                    # *gen_gemm_params_rowmajor_c((128, 128, 8), (32, 64, 8), 2, "f16,f16,f16,f32,f32", kernel.GemmAlgo.Simt, None),
                    # *gen_gemm_params_rowmajor_c((128, 128, 16), (32, 64, 16), 2, "f32,f32,f32,f32,f32", kernel.GemmAlgo.Simt, None),
                    # *gen_gemm_params_rowmajor_c((128, 128, 16), (32, 64, 16), 2, "f16,f16,f16,f32,f32", kernel.GemmAlgo.Simt, None),
                ]  # type: List[GemmAlgoParams]
                volta_params = [
                    # *gen_gemm_params_rowmajor_c((128, 64, 32), (64, 32, 32), 2, "f16,f16,f16,f16,f16", kernel.GemmAlgo.Volta, TensorOp((8, 8, 4))),
                    # *gen_gemm_params((64, 64, 32),
                    #                  (32, 32, 32), 2, "f16,f16,f32,f32,f32",
                    #                  kernel.GemmAlgo.Volta, TensorOp((8, 8, 4))),
                    # *gen_gemm_params_rowmajor_c((64, 64, 32), (64, 64, 32), 2, "f16,f16,f16,f16,f16", kernel.GemmAlgo.Volta, TensorOp((8, 8, 4))),
                    # *gen_gemm_params_rowmajor_c((64, 64, 32), (32, 32, 32), 2, "f16,f16,f16,f16,f16", kernel.GemmAlgo.Volta, TensorOp((8, 8, 4))),
                    # *gen_gemm_params_rowmajor_c((128, 128, 32), (64, 64, 32), 2, "f16,f16,f16,f32,f32", kernel.GemmAlgo.Volta, TensorOp((8, 8, 4))),
                    # *gen_gemm_params_rowmajor_c((64, 64, 32), (64, 64, 32), 2, "f16,f16,f16,f32,f32", kernel.GemmAlgo.Volta, TensorOp((8, 8, 4))),
                    # *gen_gemm_params_rowmajor_c((64, 64, 32), (32, 32, 32), 2, "f16,f16,f16,f32,f32", kernel.GemmAlgo.Volta, TensorOp((8, 8, 4))),
                ]
                turing_params = [
                    # *gen_gemm_params_rowmajor_c((128, 64, 32), (64, 32, 32),
                    #                             2,
                    #                             "f16,f16,f16,f32,f32",
                    #                             kernel.GemmAlgo.Turing,
                    #                             TensorOp((16, 8, 8)),
                    #                             splitk_serial=True),
                    # *gen_gemm_params(
                    #     (64, 64, 32),
                    #     (64, 64, 16), 2, "f16,f16,f16,f16,f16", kernel.GemmAlgo.Turing,
                    #     TensorOp((16, 8, 8))),
                    # interleave = 4:
                    # *gen_gemm_params((128, 64, 32), (64, 32, 32), 2, "s8,s8,s8,s32,s32", kernel.GemmAlgo.Turing, TensorOp((16, 8, 16))),

                    # *gen_gemm_params((64, 64, 16), (32, 32, 16), 2, "tf32,tf32,tf32,tf32,tf32", kernel.GemmAlgo.Turing, TensorOp([16, 8, 8])),
                    # *gen_gemm_params((64, 128, 64), (32, 64, 32), 2, "f16,f16,f16,f32,f32", kernel.GemmAlgo.Turing, TensorOp([16, 8, 8])),
<<<<<<< HEAD

                    *gen_gemm_params((128, 128, 32), (32, 64, 32), 2, "f16,f16,f16,f16,f16", kernel.GemmAlgo.Turing, TensorOp([16, 8, 8])),
                    # *gen_gemm_params_rowmajor_c((128, 256, 32), (64, 64, 32), 2, "f16,f16,f16,f16,f16", kernel.GemmAlgo.Turing, TensorOp([16, 8, 8])),
                    # *gen_gemm_params_rowmajor_c((256, 128, 32), (64, 64, 32), 2, "f16,f16,f32,f32,f16", kernel.GemmAlgo.Turing, TensorOp([16, 8, 8])),
                    # *gen_gemm_params_rowmajor_c((64, 64, 32), (32, 32, 32), 2, "f16,f16,f16,f16,f16", kernel.GemmAlgo.Turing, TensorOp([16, 8, 8])),
                    # *gen_gemm_params_rowmajor_c((64, 64, 32), (64, 64, 32), 2, "f16,f16,f16,f16,f16", kernel.GemmAlgo.Volta, None),
=======
                    # *gen_gemm_params_rowmajor_c((64, 128, 32), (32, 64, 32), 2, "f16,f16,f32,f32,f16", kernel.GemmAlgo.Turing, TensorOp([16, 8, 8])),
                    # *gen_gemm_params_rowmajor_c((128, 128, 32), (64, 64, 32), 2, "f16,f16,f16,f16,f16", kernel.GemmAlgo.Turing, TensorOp([16, 8, 8])),
            # REVIEW  here to modify
                    # *gen_gemm_params_rowcolrow((64, 16, 16), (16, 16, 16), 2, "f16,f16,f16,f16,f16", kernel.GemmAlgo.Turing, TensorOp([16, 8, 8])),
                    
                    # *gen_gemm_params_xxrow((16, 16, 16), (16, 16, 16), 2, "f16,f16,f16,f16,f16", kernel.GemmAlgo.Turing, TensorOp([16, 8, 8])),
                    
                    # *gen_gemm_params_xxrow((16, 16, 16), (16, 16, 16), 2, "f16,f16,f16,f16,f16", kernel.GemmAlgo.Turing, TensorOp([16, 8, 8])),
                    # *gen_gemm_params_xxrow((32, 16, 16), (16, 16, 16), 2, "f16,f16,f16,f16,f16", kernel.GemmAlgo.Turing, TensorOp([16, 8, 8])),
                    # *gen_gemm_params_xxrow((16, 32, 16), (16, 16, 16), 2, "f16,f16,f16,f16,f16", kernel.GemmAlgo.Turing, TensorOp([16, 8, 8])),
                    # *gen_gemm_params_xxrow((32, 32, 16), (16, 16, 16), 2, "f16,f16,f16,f16,f16", kernel.GemmAlgo.Turing, TensorOp([16, 8, 8])),
                    # *gen_gemm_params_xxrow((64, 16, 32), (32, 16, 32), 2, "f16,f16,f16,f16,f16", kernel.GemmAlgo.Turing, TensorOp([16, 8, 8])),
                    # *gen_gemm_params_xxrow((16, 64, 16), (16, 16, 16), 2, "f16,f16,f16,f16,f16", kernel.GemmAlgo.Turing, TensorOp([16, 8, 8])),
                    # *gen_gemm_params_xxrow((64, 64, 16), (16, 16, 16), 2, "f16,f16,f16,f16,f16", kernel.GemmAlgo.Turing, TensorOp([16, 8, 8])),
                    # *gen_gemm_params_xxrow((128, 16, 16), (64, 16, 16), 2, "f16,f16,f16,f16,f16", kernel.GemmAlgo.Turing, TensorOp([16, 8, 8])),
                    # *gen_gemm_params_xxrow((256, 32, 16), (16, 16, 16), 2, "f16,f16,f16,f16,f16", kernel.GemmAlgo.Turing, TensorOp([16, 8, 8])),
                    
                    # *gen_gemm_params_rowcolrow((16, 8, 32), (16, 8, 32), 2, "f16,f16,f16,f16,f16", kernel.GemmAlgo.Turing, TensorOp([16, 8, 8])),
                    
                    # *gen_gemm_params_rowcolrow((256, 128, 32), (64, 64, 32), 2, "f16,f16,f32,f32,f16", kernel.GemmAlgo.Turing, TensorOp([16, 8, 8])),
                    # *gen_gemm_params_xxrow((128, 32, 32), (64, 32, 32), 2, "f16,f16,f16,f16,f16", kernel.GemmAlgo.Turing, TensorOp([16, 8, 8])),
            # test oo
                    # *gen_gemm_params_xxrow((32, 16, 16), (16, 16, 16), 2, "f16,f16,f16,f16,f16", kernel.GemmAlgo.Turing, TensorOp([16, 8, 8])),
                    # *gen_gemm_params_xxrow((16, 16, 16), (16, 16, 16), 2, "f16,f16,f16,f16,f16", kernel.GemmAlgo.Turing, TensorOp([16, 8, 8])),
                    # *gen_gemm_params_xxrow((64, 16, 16), (16, 16, 16), 2, "f16,f16,f16,f16,f16", kernel.GemmAlgo.Turing, TensorOp([16, 8, 8])),
                    # *gen_gemm_params_xxrow((64, 16, 16), (32, 16, 16), 2, "f16,f16,f16,f16,f16", kernel.GemmAlgo.Turing, TensorOp([16, 8, 8])),
                    # *gen_gemm_params_colcolrow((32, 16, 16), (16, 16, 16), 2, "f16,f16,f16,f16,f16", kernel.GemmAlgo.Turing, TensorOp([16, 8, 8])),
                


                    # *gen_gemm_params_xxrow((32, 16, 16), (16, 16, 16), 2, "f16,f16,f16,f16,f16", kernel.GemmAlgo.Turing, TensorOp([16, 8, 8])),
                    # *gen_gemm_params_xxrow((64, 16, 16), (16, 16, 16), 2, "f16,f16,f16,f16,f16", kernel.GemmAlgo.Turing, TensorOp([16, 8, 8])),
                    # *gen_gemm_params_xxrow((128, 16, 16), (16, 16, 16), 2, "f16,f16,f16,f16,f16", kernel.GemmAlgo.Turing, TensorOp([16, 8, 8])),
                    # *gen_gemm_params_xxrow((64, 16, 16), (32, 16, 16), 2, "f16,f16,f16,f16,f16", kernel.GemmAlgo.Turing, TensorOp([16, 8, 8])),
                    # *gen_gemm_params_xxrow((128, 16, 16), (64, 16, 16), 2, "f16,f16,f16,f16,f16", kernel.GemmAlgo.Turing, TensorOp([16, 8, 8])),
                    # *gen_gemm_params_xxrow((64, 16, 32), (32, 16, 32), 2, "f16,f16,f16,f16,f16", kernel.GemmAlgo.Turing, TensorOp([16, 8, 8])),
                    # *gen_gemm_params_xxrow((16, 16, 16), (16, 16, 16), 2, "f16,f16,f16,f16,f16", kernel.GemmAlgo.Turing, TensorOp([16, 8, 8])),
                    
                    # *gen_gemm_params_xxrow((128, 64, 32), (64, 32, 32), 2, "f16,f16,f16,f16,f16", kernel.GemmAlgo.Turing, TensorOp([16, 8, 8])),
                    # *gen_gemm_params_xxrow((64, 64, 32), (32, 32, 32), 2, "f16,f16,f16,f16,f16", kernel.GemmAlgo.Turing, TensorOp([16, 8, 8])),
                    # *gen_gemm_params_xxrow((64, 32, 32), (32, 32, 32), 2, "f16,f16,f16,f16,f16", kernel.GemmAlgo.Turing, TensorOp([16, 8, 8])),
                    # *gen_gemm_params_xxrow((128, 32, 32), (64, 32, 32), 2, "f16,f16,f16,f16,f16", kernel.GemmAlgo.Turing, TensorOp([16, 8, 8])),
                    
                    
                ]
                ampere_params = [
                    # *gen_gemm_params_xxrow((32, 32, 16), (16, 16, 16), 2, "tf32,tf32,f32,f32,f32", kernel.GemmAlgo.Turing, TensorOp([16, 8, 8])),
                    # *gen_gemm_params_xxrow((64, 64, 16), (32, 32, 16), 2, "tf32,tf32,f32,f32,f32", kernel.GemmAlgo.Turing, TensorOp([16, 8, 8])),
                    # *gen_gemm_params_xxrow((32, 32, 32), (32, 32, 32), 2, "tf32,tf32,f32,f32,f32", kernel.GemmAlgo.Turing, TensorOp([16, 8, 8])),
                    # *gen_gemm_params_xxrow((64, 64, 32), (32, 32, 32), 2, "tf32,tf32,f32,f32,f32", kernel.GemmAlgo.Turing, TensorOp([16, 8, 8])),
                    # *gen_gemm_params_xxrow((128, 64, 32), (64, 32, 32), 2, "tf32,tf32,f32,f32,f32", kernel.GemmAlgo.Turing, TensorOp([16, 8, 8])),

                    

                    # *gen_gemm_params_rowmajor_c((32, 32, 16), (16, 16, 16), 2, "tf32,tf32,f32,f32,f32", kernel.GemmAlgo.Turing, TensorOp([16, 8, 8])),
                    

                    # *gen_gemm_params_rowcolrow((64, 64, 32), (32, 32, 32), 3, "f16,f16,f16,f16,f16", kernel.GemmAlgo.Ampere, TensorOp([16, 8, 8])),
                    *gen_gemm_params_rowcolrow((64, 64, 64), (32, 32, 64), 3, "s8,s8,s8,s32,s32", kernel.GemmAlgo.Ampere, TensorOp([8, 8, 16])),
                    *gen_gemm_params_rowcolrow((64, 64, 64), (32, 32, 64), 3, "s8,s8,s8,s32,s32", kernel.GemmAlgo.Ampere, TensorOp([16, 8, 16])),
                    *gen_gemm_params_rowcolrow((64, 64, 64), (32, 32, 64), 3, "s8,s8,s8,s32,s32", kernel.GemmAlgo.Ampere, TensorOp([16, 8, 32])),

                    *gen_gemm_params_rowcolrow((128, 64, 64), (64, 32, 64), 3, "s8,s8,s8,s32,s32", kernel.GemmAlgo.Ampere, TensorOp([8, 8, 16])),
                    *gen_gemm_params_rowcolrow((128, 64, 64), (64, 32, 64), 3, "s8,s8,s8,s32,s32", kernel.GemmAlgo.Ampere, TensorOp([16, 8, 16])),
                    *gen_gemm_params_rowcolrow((128, 64, 64), (64, 32, 64), 3, "s8,s8,s8,s32,s32", kernel.GemmAlgo.Ampere, TensorOp([16, 8, 32])),
                    
                           

>>>>>>> 8e5bde34
                ]
                # self.turing_s8_params = [
                #     *gen_gemm_params((128, 128, 64), (64, 64, 64), 2, "s8,s8,s8,s32,f32", kernel.GemmAlgo.Turing, TensorOp([16, 8, 8])),
                #     # *gen_gemm_params_rowmajor_c((64, 128, 32), (32, 64, 32), 2, "f16,f16,f32,f32,f16", kernel.GemmAlgo.Turing, TensorOp([16, 8, 8])),
                #     # *gen_gemm_params_rowmajor_c((128, 256, 32), (64, 64, 32), 2, "f16,f16,f16,f16,f16", kernel.GemmAlgo.Turing, TensorOp([16, 8, 8])),
                #     # *gen_gemm_params_rowmajor_c((256, 128, 32), (64, 64, 32), 2, "f16,f16,f32,f32,f16", kernel.GemmAlgo.Turing, TensorOp([16, 8, 8])),
                #     # *gen_gemm_params_rowmajor_c((64, 64, 32), (32, 32, 32), 2, "f16,f16,f16,f16,f16", kernel.GemmAlgo.Turing, TensorOp([16, 8, 8])),
                #     # *gen_gemm_params_rowmajor_c((64, 64, 32), (64, 64, 32), 2, "f16,f16,f16,f16,f16", kernel.GemmAlgo.Volta, None),
                # ]
                # print(self.simt_params[0].dtype_b)
                # raise NotImplementedError
            else:
                simt_params = [
                    *SHUFFLE_SIMT_PARAMS,
                    # *gen_gemm_params_rowmajor_c((128, 128, 8), (32, 64, 8), 2, "f32,f32,f32,f32,f32", kernel.GemmAlgo.Simt, None, splitk_serial=True),

                    # *gen_gemm_params((64, 128, 32), (32, 64, 32), 2, "s8,s8,s32,s32,s32", kernel.GemmAlgo.SimtDP4A, None),
                ]  # type: List[GemmAlgoParams]
                volta_params = [
                    *SHUFFLE_VOLTA_PARAMS,

                    # *gen_gemm_params_rowmajor_c((128, 128, 32), (32, 64, 32), 2, "f16,f16,f16,f16,f16", kernel.GemmAlgo.Volta, TensorOp((8, 8, 4))),
                    # *gen_gemm_params_rowmajor_c((64, 64, 64), (32, 32, 32), 2, "f16,f16,f16,f16,f16", kernel.GemmAlgo.Volta, TensorOp((8, 8, 4))),
                    # *gen_gemm_params((128, 256, 32),
                    #                  (64, 64, 32), 2, "f16,f16,f16,f16,f16",
                    #                  kernel.GemmAlgo.Volta, TensorOp((8, 8, 4))),
                    # *gen_gemm_params_rowmajor_c((64, 64, 32), (64, 64, 32), 2, "f16,f16,f16,f16,f16", kernel.GemmAlgo.Volta, TensorOp((8, 8, 4))),
                    # *gen_gemm_params_rowmajor_c((64, 64, 32), (32, 32, 32), 2, "f16,f16,f16,f16,f16", kernel.GemmAlgo.Volta, TensorOp((8, 8, 4))),
                    # *gen_gemm_params_rowmajor_c((128, 128, 32), (64, 64, 32), 2, "f16,f16,f16,f32,f32", kernel.GemmAlgo.Volta, TensorOp((8, 8, 4))),
                    # *gen_gemm_params_rowmajor_c((64, 64, 32), (64, 64, 32), 2, "f16,f16,f16,f32,f32", kernel.GemmAlgo.Volta, TensorOp((8, 8, 4))),
                    # *gen_gemm_params_rowmajor_c((64, 64, 32), (32, 32, 32), 2, "f16,f16,f16,f32,f32", kernel.GemmAlgo.Volta, TensorOp((8, 8, 4))),
                ]
                turing_params = [
                    *SHUFFLE_TURING_PARAMS,
                    # *gen_gemm_params_rowmajor_c((128, 256, 32), (64, 64, 32), 2, "s8,s8,s8,s32,s32", kernel.GemmAlgo.Turing, TensorOp((8, 8, 16))),
                    # *gen_gemm_params_rowmajor_c((128, 64, 32), (64, 32, 32), 2, "f16,f16,f16,f32,f32", kernel.GemmAlgo.Turing, TensorOp((16, 8, 8)), splitk_serial=True),

                    # *gen_gemm_params(
                    #     (64, 64, 32),
                    #     (64, 64, 16), 2, "f16,f16,f16,f16,f16", kernel.GemmAlgo.Turing,
                    #     TensorOp((16, 8, 8))),
                    # interleave = 4:
                    # *gen_gemm_params((128, 64, 32), (64, 32, 32), 2, "s8,s8,s8,s32,s32", kernel.GemmAlgo.Turing, TensorOp((16, 8, 16))),

                    # *gen_gemm_params((64, 64, 32), (32, 32, 32), 2, "tf32,tf32,tf32,tf32,tf32", kernel.GemmAlgo.Turing, TensorOp([16, 8, 8])),
                    # *gen_gemm_params((64, 64, 32), (32, 32, 32), 2, "f16,f16,f16,f16,f16", kernel.GemmAlgo.Turing, TensorOp([16, 8, 16])),

                    # *gen_gemm_params_rowmajor_c((64, 128, 32), (32, 64, 32), 2, "f16,f16,f16,f16,f16", kernel.GemmAlgo.Turing, TensorOp([16, 8, 8])),
                    # *gen_gemm_params_rowmajor_c((128, 256, 32), (64, 64, 32), 2, "f16,f16,f16,f16,f16", kernel.GemmAlgo.Turing, TensorOp([16, 8, 8])),
                    # *gen_gemm_params_rowmajor_c((256, 128, 32), (64, 64, 32), 2, "f16,f16,f32,f32,f16", kernel.GemmAlgo.Turing, TensorOp([16, 8, 8])),
                    # *gen_gemm_params_rowmajor_c((64, 64, 32), (32, 32, 32), 2, "f16,f16,f16,f16,f16", kernel.GemmAlgo.Turing, TensorOp([16, 8, 8])),
                    # *gen_gemm_params_rowmajor_c((64, 64, 32), (64, 64, 32), 2, "f16,f16,f16,f16,f16", kernel.GemmAlgo.Volta, None),
                ]
                ampere_params = [

                ]

            self.all_params = simt_params + volta_params + turing_params + ampere_params
            self.all_kernels = [gen_gemm_kernels(p) for p in self.all_params]
        else:
            assert len(gemm_params) > 0
            self.all_params = gemm_params
            self.all_kernels = [gen_gemm_kernels(p) for p in self.all_params]
        self.ker_names = [k.get_algo_name() for k in self.all_kernels]
        assert len(set(self.ker_names)) == len(
            self.ker_names), "kernel must unique"
        # self.add_impl_only_dependency(self.shuffle_matmul_ref, SpconvKernel)

    @staticmethod
    def matmul_select_helper_base(kernels: List[Union[kernel.GemmKernel, Any]],
                                  code: FunctionCode):
        """if based algorithm selector
        """
        tabc_to_kers = codeops.group_by(
            lambda x: (x.trans_a, x.trans_b, x.trans_c), kernels)
        func: Callable[[kernel.GemmKernel], Tuple[int, int, int]] = lambda x: (
            x.warp_tile_shape[0], x.warp_tile_shape[1], x.warp_tile_shape[2])
        func2: Callable[[kernel.GemmKernel], Tuple[
            int, int, int]] = lambda x: (x.num_stage, x.dtype_acc.tv_dtype, x.
                                         dtype_comp.tv_dtype)

        for tabc, tabc_kers in tabc_to_kers.items():
            if_tests = [
                f"algo_desp.trans_a() == {pccm.boolean(tabc[0])}",
                f"algo_desp.trans_b() == {pccm.boolean(tabc[1])}",
                f"algo_desp.trans_c() == {pccm.boolean(tabc[2])}",
            ]
            with code.if_(" && ".join(if_tests)):
                ts_to_kers = codeops.group_by(
                    lambda x:
                    (x.tile_shape[0], x.tile_shape[1], x.tile_shape[2]),
                    tabc_kers)
                for ts, ts_kers in ts_to_kers.items():
                    with code.if_(
                            f"algo_desp.tile_shape == std::array<int, 3>{{{ts[0]}, {ts[1]}, {ts[2]}}}"
                    ):
                        wts_to_kers = codeops.group_by(func, ts_kers)
                        for wts, wts_kers in wts_to_kers.items():
                            with code.if_(
                                    f"algo_desp.warp_tile_shape == std::array<int, 3>{{{wts[0]}, {wts[1]}, {wts[2]}}}"
                            ):
                                saccomp_to_kers = codeops.group_by(
                                    func2, wts_kers)
                                for saccomp, saccomp_kers in saccomp_to_kers.items(
                                ):
                                    saccomp_if_tests = [
                                        f"algo_desp.num_stage == {saccomp[0]}",
                                        f"algo_desp.dacc == {saccomp[1]}",
                                        f"algo_desp.dcomp == {saccomp[2]}",
                                    ]
                                    with code.if_(
                                            " && ".join(saccomp_if_tests)):
                                        spks_to_kers = codeops.group_by(
                                            lambda k: k.splitk_serial,
                                            saccomp_kers)
                                        for spks, spks_kers in spks_to_kers.items(
                                        ):
                                            if spks:
                                                spks_if_test = f"(params.split_k_slices > 1)"
                                            else:
                                                spks_if_test = f"(params.split_k_slices == 1)"
                                            with code.if_(spks_if_test):
                                                yield spks_kers
                                        # iterate spkers again, run splitk>1 algo for splitk==1 inputs
                                        for spks, spks_kers in spks_to_kers.items(
                                        ):
                                            if spks:
                                                yield spks_kers

    @staticmethod
    def matmul_select_helper_stage2(kernels: List[Union[kernel.GemmKernel,
                                                        Any]],
                                    code: FunctionCode,
                                    has_shuffle: bool = True,
                                    is_end: bool = True):
        func3: Callable[[kernel.GemmKernel], Optional[Tuple[
            int, int, int]]] = lambda x: (x.tensorop[0], x.tensorop[
                1], x.tensorop[2]) if x.tensorop is not None else None

        for spks_kers in GemmMainUnitTest.matmul_select_helper_base(
                kernels, code):
            apv_to_kers = codeops.group_by(lambda x: x.access_per_vector,
                                           spks_kers)
            for apv, apv_kers in apv_to_kers.items():
                if_test = f"algo_desp.access_per_vector == {apv}"
                with code.if_(if_test):
                    top_to_kers = codeops.group_by(func3, apv_kers)
                    for top, top_kers in top_to_kers.items():
                        algo_to_kers = codeops.group_by(
                            lambda x: (x.algo, x.shuffle_stride), top_kers)

                        if top is None:
                            for (algo,
                                 shuf), algo_kers in algo_to_kers.items():
                                assert algo == GemmAlgo.Simt or algo == GemmAlgo.SimtDP4A or algo == GemmAlgo.SimtDP2A
                                if_test = f"algo_desp.algo == \"{algo.value}\""
                                if has_shuffle:
                                    if_test += f"&& static_cast<int>(algo_desp.shuffle_type) == {shuf.value}"
                                with code.if_(if_test):
                                    dabc_to_kers = codeops.group_by(
                                        lambda x:
                                        (x.dtype_a.tv_dtype, x.dtype_b.
                                         tv_dtype, x.dtype_c.tv_dtype),
                                        algo_kers)
                                    for dabc, dabc_kers in dabc_to_kers.items(
                                    ):
                                        if is_end:
                                            assert len(
                                                dabc_kers
                                            ) == 1, "find multiple kernels for one configuration"
                                        dtype_if_tests = [
                                            f"algo_desp.dtype_a == tv::DType({dabc[0]})",
                                            f"algo_desp.dtype_b == tv::DType({dabc[1]})",
                                            f"algo_desp.dtype_c == tv::DType({dabc[2]})",
                                        ]
                                        with code.if_(
                                                " && ".join(dtype_if_tests)):
                                            yield dabc_kers
                        else:
                            with code.if_(
                                    f"algo_desp.tensorop == std::array<int, 3>{{{top[0]}, {top[1]}, {top[2]}}}"
                            ):
                                for (algo,
                                     shuf), algo_kers in algo_to_kers.items():
                                    assert algo != GemmAlgo.Simt and algo != GemmAlgo.SimtDP4A and algo != GemmAlgo.SimtDP2A
                                    if_test = f"algo_desp.algo == \"{algo.value}\""
                                    if has_shuffle:
                                        if_test += f"&& static_cast<int>(algo_desp.shuffle_type) == {shuf.value}"
                                    with code.if_(if_test):
                                        dabc_to_kers = codeops.group_by(
                                            lambda x:
                                            (x.dtype_a.tv_dtype, x.dtype_b.
                                             tv_dtype, x.dtype_c.tv_dtype),
                                            algo_kers)
                                        for dabc, dabc_kers in dabc_to_kers.items(
                                        ):
                                            if is_end:
                                                assert len(
                                                    dabc_kers
                                                ) == 1, "find multiple kernels for one configuration"
                                            dtype_if_tests = [
                                                f"algo_desp.dtype_a == tv::DType({dabc[0]})",
                                                f"algo_desp.dtype_b == tv::DType({dabc[1]})",
                                                f"algo_desp.dtype_c == tv::DType({dabc[2]})",
                                            ]
                                            with code.if_(" && ".join(
                                                    dtype_if_tests)):
                                                yield dabc_kers

    @pccm.pybind.mark
    @pccm.static_function
    def get_all_algo_desp(self):
        code = pccm.code()
        code.raw(f"""
        std::vector<tv::gemm::GemmAlgoDesp> desps;
        """)
        for ker in self.all_kernels:
            code.raw("{")
            code.raw(f"""
            tv::gemm::GemmAlgoDesp desp;
            desp.dtype_a = {ker.dtype_a.tv_dtype};
            desp.dtype_b = {ker.dtype_b.tv_dtype};
            desp.dtype_c = {ker.dtype_c.tv_dtype};
            desp.dacc = {ker.dtype_acc.tv_dtype};
            desp.dcomp = {ker.dtype_comp.tv_dtype};

            desp.trans_a_set({pccm.boolean(ker.trans_a)});
            desp.trans_b_set({pccm.boolean(ker.trans_b)});
            desp.trans_c_set({pccm.boolean(ker.trans_c)});
            desp.tile_shape = {{{ker.tile_shape[0]}, {ker.tile_shape[1]}, {ker.tile_shape[2]}}};
            desp.warp_tile_shape = {{{ker.warp_tile_shape[0]}, {ker.warp_tile_shape[1]}, {ker.warp_tile_shape[2]}}};
            """)
            if ker.tensorop is not None:
                code.raw(
                    f"desp.tensorop = {{{ker.tensorop[0]}, {ker.tensorop[1]}, {ker.tensorop[2]}}};"
                )
            else:
                code.raw(f"desp.tensorop = {{-1, -1, -1}};")
            code.raw(f"""
            desp.num_stage = {ker.num_stage};
            desp.algo = "{ker.algo.value}";
            desp.split_k_serial_set({pccm.boolean(ker.splitk_serial)});
            desp.split_k_parallel_set({pccm.boolean(ker.splitk_parallel)});
            desp.shuffle_type = tv::gemm::ShuffleStrideType({ker.shuffle_stride.value});
            desp.element_per_access_a = {ker.input_spec.input_iter_a.element_per_acc};
            desp.element_per_access_b = {ker.input_spec.input_iter_b.element_per_acc};
            desp.element_per_access_c = {ker.output_spec.out_iter.element_per_acc};
            desp.access_per_vector = {ker.access_per_vector};
            TV_ASSERT_RT_ERR(desp.__repr__() == \"{ker.get_algo_name()}\", "error", desp.__repr__());
            desps.push_back(desp);
            """)
            code.raw("}")
        code.raw(f"""
        return desps;
        """)
        return code.ret("std::vector<tv::gemm::GemmAlgoDesp>")

    @pccm.pybind.mark
    @pccm.static_function
    def extract_mnk(self):
        code = pccm.code()
        code.arg("a_shape,b_shape", "std::vector<int64_t>")
        code.arg("trans_a,trans_b,trans_c", "bool")
        code.arg("shuffle_type", "int",
                 f"{ShuffleStrideType.NoShuffle.value}")

        code.arg("a_inds_shape",
                 "std::vector<int64_t>",
                 "std::vector<int64_t>{}",
                 pyanno="List[int] = []")
        code.arg("b_inds_shape",
                 "std::vector<int64_t>",
                 "std::vector<int64_t>{}",
                 pyanno="List[int] = []")
        code.arg("c_inds_shape",
                 "std::vector<int64_t>",
                 "std::vector<int64_t>{}",
                 pyanno="List[int] = []")

        # TODO spatial sparse conv (implicit gemm)
        code.raw(f"""
        if (trans_c) {{
            trans_a = !trans_a;
            trans_b = !trans_b;
            std::swap(trans_a, trans_b);
            std::swap(a_shape, b_shape);
        }}
        int m, n, k, k2;
        if (shuffle_type == {ShuffleStrideType.ShuffleAC.value}){{
            TV_ASSERT_RT_ERR(!trans_a, "a of shuffle AB must be row major");
            TV_ASSERT_RT_ERR(!c_inds_shape.empty(), "c_inds must not empty");
            if (!a_inds_shape.empty()){{
                m = a_inds_shape[0];
            }}else{{
                m = a_shape[0];
            }}
            k = a_shape[int(!trans_a)];
            k2 = b_shape[(int(trans_b))];
            n = b_shape[(int(!trans_b) )];
        }}
        else if (shuffle_type == {ShuffleStrideType.ShuffleAB.value}){{
            TV_ASSERT_RT_ERR(!a_inds_shape.empty() && !b_inds_shape.empty(), "a_inds and c_inds must not empty");
            TV_ASSERT_RT_ERR(trans_a && !trans_b, "shuffle AB must be nt, i.e. backward weight");
            m = a_shape[(int(trans_a))];
            k = a_inds_shape[0];
            k2 = b_inds_shape[0];
            n = b_shape[(int(!trans_b) )];
        }}
        else{{
            m = a_shape[int(trans_a)];
            k = a_shape[(int(!trans_a))];
            k2 = b_shape[(int(trans_b))];
            n = b_shape[(int(!trans_b) )];
        }}
        return std::make_tuple(m, n, k);
        """)
        return code.ret("std::tuple<int, int, int>")

    @pccm.pybind.mark
    @pccm.static_function
    def align_to_power2(self):
        code = pccm.code()
        code.arg("val", "int")
        code.raw(f"""
        size_t r = 0;
        size_t num_1_bit = val & 1 ? 1 : 0;
        while (val >>= 1) {{
            r++;
            if (val & 1) {{
                ++num_1_bit;
            }}
        }}
        if (num_1_bit == 1) {{
            return 1 << r;
        }} else {{
            return 1 << (r + 1);
        }}
        """)
        return code.ret("int")

    @pccm.pybind.mark
    @pccm.static_function
    def device_synchronize(self):
        code = pccm.code()
        code.raw(f"""
        checkCudaErrors(cudaDeviceSynchronize());
        """)
        return code

    @pccm.pybind.mark
    @pccm.static_function
    def stream_synchronize(self):
        code = pccm.code()
        code.arg("stream", "std::uintptr_t", pyanno="int")
        code.raw(f"""
        auto res = cudaStreamSynchronize(reinterpret_cast<cudaStream_t>(stream));
        if (res){{
            TV_THROW_RT_ERR("CUDA error", int(res));
        }}
        """)
        return code

    @pccm.pybind.mark
    @pccm.static_function
    def simple_select_tile_shape(self):
        code = pccm.code()
        code.arg("m,n,k", "int")
        code.arg("tile_ms", "std::vector<int>")
        code.arg("tile_ns", "std::vector<int>")
        code.arg("tile_ks", "std::vector<int>")

        code.arg("tile_shape_to_algos",
                 "std::unordered_map<int64_t, std::vector<int>>")
        code.arg("large_k_first", "bool")

        code.raw(f"""
        auto iter_m_target = std::lower_bound(tile_ms.begin(), tile_ms.end(), m);
        auto iter_n_target = std::lower_bound(tile_ns.begin(), tile_ns.end(), n);
        auto iter_k_target = std::lower_bound(tile_ks.begin(), tile_ks.end(), k);
        if (iter_m_target == tile_ms.end()){{
            iter_m_target = tile_ms.end() - 1;
        }}
        if (iter_n_target == tile_ns.end()){{
            iter_n_target = tile_ns.end() - 1;
        }}
        if (iter_k_target == tile_ks.end()){{
            iter_k_target = tile_ks.end() - 1;
        }}
        // tv::ssprint(*iter_m_target, *iter_n_target, *iter_k_target);
        // try to find a valid configuration
        if (large_k_first){{
            for (auto iter_k = iter_k_target; iter_k != tile_ks.begin() - 1; --iter_k){{
                for (auto iter_n = iter_n_target; iter_n != tile_ns.begin() - 1; --iter_n){{
                    for (auto iter_m = iter_m_target; iter_m != tile_ms.begin() - 1; --iter_m){{
                        int64_t tm = *iter_m;
                        int64_t tn = *iter_n;
                        int64_t tk = *iter_k;
                        int64_t tile_key = tm | (tn << 20) | (tk << 40);
                        auto target_iter = tile_shape_to_algos.find(tile_key);
                        if (target_iter != tile_shape_to_algos.end()){{
                            return target_iter->second;
                        }}
                    }}
                }}
            }}
        }}
        else{{
            for (auto iter_m = iter_m_target; iter_m != tile_ms.begin() - 1; --iter_m){{
                for (auto iter_n = iter_n_target; iter_n != tile_ns.begin() - 1; --iter_n){{
                    for (auto iter_k = iter_k_target; iter_k != tile_ks.begin() - 1; --iter_k){{
                        int64_t tm = *iter_m;
                        int64_t tn = *iter_n;
                        int64_t tk = *iter_k;
                        int64_t tile_key = tm | (tn << 20) | (tk << 40);
                        auto target_iter = tile_shape_to_algos.find(tile_key);
                        if (target_iter != tile_shape_to_algos.end()){{
                            return target_iter->second;
                        }}
                    }}
                }}
            }}
        }}
        return {{}};
        """)
        return code.ret("std::vector<int>")

    @pccm.pybind.mark
    @pccm.cuda.static_function(name="matmul2")
    def matmul2(self):
        code = pccm.code()
        code.add_dependency(TensorViewKernel)
        for p, ker in zip(self.all_params, self.all_kernels):
            code.add_param_class("gp" + ker.get_algo_name(), ker.gemm_params,
                                 "GemmParams" + ker.get_algo_name())
            code.add_param_class(ker.get_algo_name(), ker,
                                 "Gemm" + ker.get_algo_name())
        code.arg("params", "tv::gemm::GemmParams", pyanno="cumm.tensorview.gemm.GemmParams")
        # TODO spatial sparse conv (implicit gemm)
        nvrtc_gemm_template(code)
        for kers in self.matmul_select_helper_stage2(self.all_kernels, code):
            ker = kers[0]
            param_type_str = "GemmParams" + ker.get_algo_name()
            code.raw(f"""
            found = true;
            """)
            if CUTLASS_MODE:
                code.raw(f"""
                CutlassGemm::ThreadblockSwizzle threadblock_swizzle;

                cutlass::gemm::GemmCoord grid_shape = threadblock_swizzle.get_tiled_shape(
                    {{m, n, k}}, 
                    {{{ker.tile_shape[0]}, {ker.tile_shape[1]}, {ker.tile_shape[2]}}},
                    1);

                CutlassGemm::GemmKernel::Params params{{
                    {{m, n, k}},
                    grid_shape,
                    {{a_ten.data_ptr<{ker.dtype_a}>(), a_ten.stride(0)}},
                    {{b_ten.data_ptr<{ker.dtype_b}>(), b_ten.stride(0)}},
                    {{c_ten.data_ptr<{ker.dtype_c}>(), c_ten.stride(0)}},
                    {{c_ten.data_ptr<{ker.dtype_c}>(), c_ten.stride(0)}},
                }};
                dim3 grid = threadblock_swizzle.get_grid_shape(params.grid_tiled_shape);
                tv::cuda::Launch launcher(grid, dim3({ker.num_threads}, 1, 1),
                                            {ker.smem_size});
                cudaError_t result;
                if ({ker.smem_size} >= (48 << 10)) {{
                    result = cudaFuncSetAttribute({ker.get_algo_name()}::gemm_kernel,
                                                    cudaFuncAttributeMaxDynamicSharedMemorySize,
                                                    {ker.smem_size});
                    TV_ASSERT_RT_ERR(result == cudaSuccess, "error");
                    result = cudaFuncSetAttribute(
                        {ker.get_algo_name()}::gemm_kernel,
                        cudaFuncAttributePreferredSharedMemoryCarveout, 100);
                    TV_ASSERT_RT_ERR(result == cudaSuccess, "error");
                }}

                launcher({ker.get_algo_name()}::gemm_kernel, params);
                """)
            else:
                if ker.shuffle_stride == ShuffleStrideType.ShuffleAC:
                    code.raw(f"""
                    const int* a_ptr = nullptr;
                    if (!a_inds.empty()){{
                        a_ptr = a_inds.data_ptr<const int>();
                    }}
                    TV_ASSERT_RT_ERR(!c_inds.empty(), "c must not empty");
                    // tv::ssprint(d.ndim() == 1 ? 0 : d_ten.stride(0), (d.ndim() == 1 ? nullptr : c_inds.data_ptr<const int>()) == nullptr, "WTF");
                    {param_type_str} kernel_params(
                        m, n, k, a_ten.data_ptr<const {ker.dtype_a}>(), b_ten.data_ptr<const {ker.dtype_b}>(),
                        c_ten.data_ptr<{ker.dtype_c}>(), d_ten.data_ptr<{ker.dtype_c}>(), 
                        a_ten.stride(0), b_ten.stride(0), c_ten.stride(0), d.ndim() == 1 ? 0 : d_ten.stride(0), 
                        a_ptr, c_inds.data_ptr<const int>(), d.ndim() == 1 ? nullptr : c_inds.data_ptr<const int>(), 
                        {ker.dtype_comp}(params.alpha), {ker.dtype_comp}(params.beta), 
                        {ker.dtype_comp}(params.act_alpha), {ker.dtype_comp}(params.act_beta),
                        params.act_type,
                        split_k_slices{", workspace.raw_data()" if ker.support_splitk() else ""});
                    """)
                elif ker.shuffle_stride == ShuffleStrideType.ShuffleAB:
                    code.raw(f"""
                    TV_ASSERT_RT_ERR(!a_inds.empty() && !b_inds.empty(), "error");
                    {param_type_str} kernel_params(
                        m, n, k, a_ten.data_ptr<const {ker.dtype_a}>(), b_ten.data_ptr<const {ker.dtype_b}>(),
                        c_ten.data_ptr<{ker.dtype_c}>(), d_ten.data_ptr<{ker.dtype_c}>(), 
                        a_ten.stride(0), b_ten.stride(0), c_ten.stride(0), d.ndim() == 1 ? 0 : d_ten.stride(0), 
                        a_inds.data_ptr<const int>(), b_inds.data_ptr<const int>(),
                        {ker.dtype_comp}(params.alpha), {ker.dtype_comp}(params.beta), 
                        {ker.dtype_comp}(params.act_alpha), {ker.dtype_comp}(params.act_beta),
                        params.act_type,
                        split_k_slices{", workspace.raw_data()" if ker.support_splitk() else ""});
                    """)
                else:
                    code.raw(f"""
                    {param_type_str} kernel_params(
                        m, n, k, a_ten.data_ptr<const {ker.dtype_a}>(), b_ten.data_ptr<const {ker.dtype_b}>(),
                        c_ten.data_ptr<{ker.dtype_c}>(), d_ten.data_ptr<{ker.dtype_c}>(), 
                        a_ten.stride(0), b_ten.stride(0), c_ten.stride(0), d.ndim() == 1 ? 0 : d_ten.stride(0), 
                        {ker.dtype_comp}(params.alpha), {ker.dtype_comp}(params.beta), 
                        {ker.dtype_comp}(params.act_alpha), {ker.dtype_comp}(params.act_beta),
                        params.act_type,
                        split_k_slices{", workspace.raw_data()" if ker.support_splitk() else ""});
                    """)
                code.raw(f"""
                tv::cuda::Launch launcher(kernel_params.grid_dims, dim3({ker.num_threads}),
                                            {ker.smem_size}, reinterpret_cast<cudaStream_t>(params.stream));
                cudaError_t result;
                if ({ker.smem_size} >= (48 << 10)) {{
                    result = cudaFuncSetAttribute({ker.get_algo_name()}::gemm_kernel,
                                                    cudaFuncAttributeMaxDynamicSharedMemorySize,
                                                    {ker.smem_size});
                    TV_ASSERT_RT_ERR(result == cudaSuccess, "error");
                    result = cudaFuncSetAttribute(
                        {ker.get_algo_name()}::gemm_kernel,
                        cudaFuncAttributePreferredSharedMemoryCarveout, 100);
                    TV_ASSERT_RT_ERR(result == cudaSuccess, "error");
                }}
                """)
                if cudasim.enable_debug():
                    code.raw(f"""
                    auto timer = tv::CudaContextTimer<>();
                    """)
                code.raw(f"""
                {{
                    tv::CUDAKernelTimerGuard timerguard(\"{ker.get_algo_name()}\", evtimer, reinterpret_cast<cudaStream_t>(params.stream));
                    launcher({ker.get_algo_name()}::gemm_kernel, kernel_params);
                }}
                TV_CHECK_CUDA_ERR_V2("{ker.get_algo_name()}", "error with params", a.shape(), b.shape(), c.shape());
                """)
                if cudasim.enable_debug():
                    code.raw(f"""
                    cudaFuncAttributes attr;
                    checkCudaErrors(
                        cudaFuncGetAttributes(&attr, {ker.get_algo_name()}::gemm_kernel));
                    tv::ssprint("{ker.get_algo_name()} kernel num regs:", attr.numRegs, "time:", timer.report() / 1000.0);
                    """)
                code.raw(f"return;")
        code.raw("""
        if (!found){
            TV_THROW_INVALID_ARG("Can't Found Algorithm for params:", algo_desp.tile_shape, algo_desp.warp_tile_shape, 
                algo_desp.num_stage, tv::dtype_str(a.dtype()), 
                tv::dtype_str(b.dtype()), tv::dtype_str(c.dtype()), tv::dtype_str(dacc), 
                tv::dtype_str(dcomp), ta, tb, tc, algo_desp.algo, algo_desp.tensorop);
        }
        // return 0;
        """)
        return code  # .ret("float")

    # @pccm.expose_main.mark
    # @pccm.cuda.static_function
    def main_function(self):
        code = pccm.code()
        code.ret("int")
        code.raw(f"""
        tv::ssprint("?");
        int m = 4096;
        int n = 4096;
        int k = 4096;
        bool trans_a = false;
        bool trans_b = false;
        bool trans_c = false;

        tv::DType a_dtype = tv::float16;
        tv::DType b_dtype = tv::float16;
        tv::DType c_dtype = tv::float16;
        // 32 * 16 * (128 * 4096 + 256 * 4096) * 2
        tv::TensorShape a_shape{{m, k}};
        if (trans_a){{
            a_shape = {{k, m}};
        }}
        tv::TensorShape b_shape{{k, n}};
        if (trans_b){{
            b_shape = {{n, k}};
        }}
        tv::TensorShape c_shape{{m, n}};
        if (trans_c){{
            c_shape = {{n, m}};
        }}
        tv::Tensor a, b;
        tv::ssprint("?");

        if (a_dtype == tv::int8){{
            a = tv::Tensor(a_shape, a_dtype, -1);
            b = tv::Tensor(b_shape, b_dtype, -1);
            a.rand_int_(-2, 2);
            b.rand_int_(-2, 2);
        }}else{{
            tv::Tensor a_f32 = tv::Tensor(a_shape, tv::float32, -1);
            tv::Tensor b_f32 = tv::Tensor(b_shape, tv::float32, -1);
            a_f32.rand_();
            b_f32.rand_();
            a = tv::Tensor(a_shape, a_dtype, -1);
            b = tv::Tensor(b_shape, b_dtype, -1);
            auto a_f32_ptr = a_f32.data_ptr<float>();
            auto b_f32_ptr = b_f32.data_ptr<float>();
            auto a_ptr = a.data_ptr<tv::half_t>();
            auto b_ptr = b.data_ptr<tv::half_t>();
            // auto a_ptr = a.data_ptr<float>();
            // auto b_ptr = b.data_ptr<float>();

            for (int i = 0; i < a.size(); ++i){{
                a_ptr[i] = a_f32_ptr[i];
            }}
            for (int i = 0; i < b.size(); ++i){{
                b_ptr[i] = b_f32_ptr[i];
            }}

            // a = a.astype(a_dtype);
            // b = b.astype(b_dtype);
        }}
        tv::ssprint("?");

        auto c = tv::Tensor(c_shape, c_dtype, 0);
        a = a.cuda();
        b = b.cuda();
        try {{
            matmul(a, b, c, trans_a, trans_b, trans_c, {{128, 256, 32}}, {{64, 64, 32}}, 2, tv::float16, tv::float16, "Turing", {{16, 8, 8}});
            // matmul(a, b, c, trans_a, trans_b, trans_c, {{128, 128, 8}}, {{32, 64, 8}}, 2, tv::float32, tv::float32, "Simt", {{0, 0, 0}});
        }}
        catch (std::exception e){{
            tv::ssprint(e.what());
            return -1;
        }}
        auto c_cpu = c.cpu();
        tv::ssprint("?");
        return 0;
        """)
        return code

    # @lineprof.lineprof_wrapper_cpp
    def matmul_python(self,
                      a: np.ndarray,
                      b: np.ndarray,
                      c: np.ndarray,
                      a_meta: np.ndarray,
                      b_meta: np.ndarray,
                      ta: bool,
                      tb: bool,
                      tc: bool,
                      ts: np.ndarray,
                      wts: np.ndarray,
                      num_stage: int,
                      dacc: dtypes.DType,
                      dcomp: dtypes.DType,
                      algo: str,
                      tensorop: np.ndarray,
                      split_k_slices: int = 1):
        found = False
        for p, ker in zip(self.all_params, self.all_kernels):
            if_tests = [
                p.dtype_a.npdtype() == a.dtype,
                p.dtype_b.npdtype() == b.dtype,
                p.dtype_c.npdtype() == c.dtype,
                p.trans_a is ta,
                p.trans_b is tb,
                p.trans_c is tc,
                p.ts[0] == ts[0] and p.ts[1] == ts[1] and p.ts[2] == ts[2],
                p.wts[0] == wts[0] and p.wts[1] == wts[1]
                and p.wts[2] == wts[2],
                p.num_stage == num_stage,
                p.dtype_acc == dacc,
                p.dtype_comp == dcomp,
                algo == p.algo.value,
            ]
            if all(if_tests):
                found = True
                a_ten = a
                b_ten = b
                c_ten = c
                a_meta_ten = a_meta
                b_meta_ten = b_meta

                trans_a = ta
                trans_b = tb
                trans_c = tc
                if tc:
                    trans_a = not trans_a
                    trans_b = not trans_b
                    tmp = trans_a
                    trans_a = trans_b
                    trans_b = tmp
                    tmp = a_ten
                    a_ten = b_ten
                    b_ten = tmp
                    a_meta_ten, b_meta_ten = b_meta_ten, a_meta_ten
                m = a_ten.shape[int(trans_a)]
                k = a_ten.shape[int(not trans_a)]
                k2 = b_ten.shape[int(trans_b)]
                assert k2 == k
                n = b_ten.shape[int(not trans_b)]
                if cudasim.enable_debug():
                    a_ptr = ArrayPtr(p.dtype_a.tv_dtype,
                                     a_ten.size,
                                     external_data=tv.from_numpy(a_ten),
                                     meta_data=tv.from_numpy(a_meta_ten))
                    b_ptr = ArrayPtr(p.dtype_b.tv_dtype,
                                     b_ten.size,
                                     external_data=tv.from_numpy(b_ten),
                                     meta_data=tv.from_numpy(b_meta_ten))
                else:
                    a_ptr = ArrayPtr(p.dtype_a.tv_dtype,
                                     a_ten.size,
                                     external_data=tv.from_numpy(a_ten),
                                     meta_data=tv.Tensor())
                    b_ptr = ArrayPtr(p.dtype_b.tv_dtype,
                                     b_ten.size,
                                     external_data=tv.from_numpy(b_ten),
                                     meta_data=tv.Tensor())

                c_ptr = ArrayPtr(p.dtype_c.tv_dtype,
                                 c_ten.size,
                                 external_data=tv.from_numpy(c_ten))
                params = ker.gemm_params.python_ctor(
                    m,
                    n,
                    k,
                    a_ptr,
                    b_ptr,
                    c_ptr,
                    c_ptr,
                    1.0,
                    1.0,
                    split_k_slices=split_k_slices)
                func = partial(ker.gemm_kernel_python, params=params)
                blocks = params.grid_dims
                threads = cudasim.Dim3(ker.num_threads, 1, 1)
                print("Simulation", blocks, threads)
                return asyncio.run(
                    cudasim.kernel_launch(func, blocks, threads,
                                          ker.smem_size)), blocks, threads
        raise NotImplementedError<|MERGE_RESOLUTION|>--- conflicted
+++ resolved
@@ -606,14 +606,6 @@
 
                     # *gen_gemm_params((64, 64, 16), (32, 32, 16), 2, "tf32,tf32,tf32,tf32,tf32", kernel.GemmAlgo.Turing, TensorOp([16, 8, 8])),
                     # *gen_gemm_params((64, 128, 64), (32, 64, 32), 2, "f16,f16,f16,f32,f32", kernel.GemmAlgo.Turing, TensorOp([16, 8, 8])),
-<<<<<<< HEAD
-
-                    *gen_gemm_params((128, 128, 32), (32, 64, 32), 2, "f16,f16,f16,f16,f16", kernel.GemmAlgo.Turing, TensorOp([16, 8, 8])),
-                    # *gen_gemm_params_rowmajor_c((128, 256, 32), (64, 64, 32), 2, "f16,f16,f16,f16,f16", kernel.GemmAlgo.Turing, TensorOp([16, 8, 8])),
-                    # *gen_gemm_params_rowmajor_c((256, 128, 32), (64, 64, 32), 2, "f16,f16,f32,f32,f16", kernel.GemmAlgo.Turing, TensorOp([16, 8, 8])),
-                    # *gen_gemm_params_rowmajor_c((64, 64, 32), (32, 32, 32), 2, "f16,f16,f16,f16,f16", kernel.GemmAlgo.Turing, TensorOp([16, 8, 8])),
-                    # *gen_gemm_params_rowmajor_c((64, 64, 32), (64, 64, 32), 2, "f16,f16,f16,f16,f16", kernel.GemmAlgo.Volta, None),
-=======
                     # *gen_gemm_params_rowmajor_c((64, 128, 32), (32, 64, 32), 2, "f16,f16,f32,f32,f16", kernel.GemmAlgo.Turing, TensorOp([16, 8, 8])),
                     # *gen_gemm_params_rowmajor_c((128, 128, 32), (64, 64, 32), 2, "f16,f16,f16,f16,f16", kernel.GemmAlgo.Turing, TensorOp([16, 8, 8])),
             # REVIEW  here to modify
@@ -682,7 +674,11 @@
                     
                            
 
->>>>>>> 8e5bde34
+                    *gen_gemm_params((128, 128, 32), (32, 64, 32), 2, "f16,f16,f16,f16,f16", kernel.GemmAlgo.Turing, TensorOp([16, 8, 8])),
+                    # *gen_gemm_params_rowmajor_c((128, 256, 32), (64, 64, 32), 2, "f16,f16,f16,f16,f16", kernel.GemmAlgo.Turing, TensorOp([16, 8, 8])),
+                    # *gen_gemm_params_rowmajor_c((256, 128, 32), (64, 64, 32), 2, "f16,f16,f32,f32,f16", kernel.GemmAlgo.Turing, TensorOp([16, 8, 8])),
+                    # *gen_gemm_params_rowmajor_c((64, 64, 32), (32, 32, 32), 2, "f16,f16,f16,f16,f16", kernel.GemmAlgo.Turing, TensorOp([16, 8, 8])),
+                    # *gen_gemm_params_rowmajor_c((64, 64, 32), (64, 64, 32), 2, "f16,f16,f16,f16,f16", kernel.GemmAlgo.Volta, None),
                 ]
                 # self.turing_s8_params = [
                 #     *gen_gemm_params((128, 128, 64), (64, 64, 64), 2, "s8,s8,s8,s32,f32", kernel.GemmAlgo.Turing, TensorOp([16, 8, 8])),
